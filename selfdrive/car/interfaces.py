--- conflicted
+++ resolved
@@ -11,7 +11,6 @@
 from selfdrive.controls.lib.drive_helpers import V_CRUISE_MAX
 from selfdrive.controls.lib.events import Events
 from selfdrive.controls.lib.vehicle_model import VehicleModel
-from common.params import Params
 
 GearShifter = car.CarState.GearShifter
 EventName = car.CarEvent.EventName
@@ -33,7 +32,6 @@
     self.steering_unpressed = 0
     self.low_speed_alert = False
     self.silent_steer_warning = True
-    self.disengage_on_gas = Params().get("DisableDisengageOnGasToggle", encoding='utf8') == "0"
 
     if CarState is not None:
       self.CS = CarState(CP)
@@ -73,10 +71,6 @@
   def get_std_params(candidate, fingerprint):
     ret = car.CarParams.new_message()
     ret.carFingerprint = candidate
-<<<<<<< HEAD
-    ret.unsafeMode = 1  # see panda/board/safety_declarations.h for allowed values
-=======
->>>>>>> 37fc027e
 
     # standard ALC params
     ret.steerControlType = car.CarParams.SteerControlType.torque
@@ -129,11 +123,6 @@
       events.add(EventName.wrongCarMode)
     if cs_out.espDisabled:
       events.add(EventName.espDisabled)
-<<<<<<< HEAD
-    if cs_out.gasPressed and self.disengage_on_gas:
-      events.add(EventName.gasPressed)
-=======
->>>>>>> 37fc027e
     if cs_out.stockFcw:
       events.add(EventName.stockFcw)
     if cs_out.stockAeb:
@@ -161,14 +150,6 @@
     if cs_out.steerFaultPermanent:
       events.add(EventName.steerUnavailable)
 
-<<<<<<< HEAD
-    # Disable on rising edge of gas or brake. Also disable on brake when speed > 0.
-    if (cs_out.gasPressed and not self.CS.out.gasPressed and self.disengage_on_gas) or \
-       (cs_out.brakePressed and (not self.CS.out.brakePressed or not cs_out.standstill)):
-      events.add(EventName.pedalPressed)
-
-=======
->>>>>>> 37fc027e
     # we engage when pcm is active (rising edge)
     if pcm_enable:
       if cs_out.cruiseState.enabled and not self.CS.out.cruiseState.enabled:
