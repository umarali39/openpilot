#include "selfdrive/ui/qt/widgets/controls.h"

QFrame *horizontal_line(QWidget *parent) {
  QFrame *line = new QFrame(parent);
  line->setFrameShape(QFrame::StyledPanel);
  line->setStyleSheet(R"(
    margin-left: 40px;
    margin-right: 40px;
    border-width: 1px;
    border-bottom-style: solid;
    border-color: gray;
  )");
  line->setFixedHeight(2);
  return line;
}

AbstractControl::AbstractControl(const QString &title, const QString &desc, const QString &icon, QWidget *parent) : QFrame(parent) {
  QVBoxLayout *main_layout = new QVBoxLayout(this);
  main_layout->setMargin(0);

  hlayout = new QHBoxLayout;
  hlayout->setMargin(0);
  hlayout->setSpacing(20);

  // left icon
  if (!icon.isEmpty()) {
    QPixmap pix(icon);
    QLabel *icon = new QLabel();
    icon->setPixmap(pix.scaledToWidth(80, Qt::SmoothTransformation));
    icon->setSizePolicy(QSizePolicy(QSizePolicy::Fixed, QSizePolicy::Fixed));
    hlayout->addWidget(icon);
  }

  // title
  title_label = new QPushButton(title);
  title_label->setStyleSheet("font-size: 50px; font-weight: 400; text-align: left;");
  hlayout->addWidget(title_label);

  main_layout->addLayout(hlayout);

  // description
  if (!desc.isEmpty()) {
    description = new QLabel(desc);
    description->setContentsMargins(40, 20, 40, 20);
    description->setStyleSheet("font-size: 40px; color:grey");
    description->setWordWrap(true);
    description->setVisible(false);
    main_layout->addWidget(description);

    connect(title_label, &QPushButton::clicked, [=]() {
      if (!description->isVisible()) {
        emit showDescription();
      }
      description->setVisible(!description->isVisible());
    });
  }
<<<<<<< HEAD

  setStyleSheet("background-color: transparent;");
=======
>>>>>>> 7f3bec03
}

void AbstractControl::hideEvent(QHideEvent *e) {
  if(description != nullptr) {
    description->hide();
  }
}

// controls

ButtonControl::ButtonControl(const QString &title, const QString &text, const QString &desc, QWidget *parent) : AbstractControl(title, desc, "", parent) {
  btn.setText(text);
  btn.setStyleSheet(R"(
    QPushButton {
      padding: 0;
      border-radius: 50px;
      font-size: 35px;
      font-weight: 500;
      color: #E4E4E4;
      background-color: #393939;
    }
    QPushButton:disabled {
      color: #33E4E4E4;
    }
  )");
  btn.setFixedSize(250, 100);
  QObject::connect(&btn, &QPushButton::released, this, &ButtonControl::released);
  hlayout->addWidget(&btn);
}<|MERGE_RESOLUTION|>--- conflicted
+++ resolved
@@ -54,11 +54,6 @@
       description->setVisible(!description->isVisible());
     });
   }
-<<<<<<< HEAD
-
-  setStyleSheet("background-color: transparent;");
-=======
->>>>>>> 7f3bec03
 }
 
 void AbstractControl::hideEvent(QHideEvent *e) {
