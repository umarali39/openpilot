import os
import time
from typing import Dict

from cereal import car
from common.kalman.simple_kalman import KF1D
from common.realtime import DT_CTRL
from selfdrive.car import gen_empty_fingerprint
from selfdrive.config import Conversions as CV
from selfdrive.controls.lib.drive_helpers import V_CRUISE_MAX
from selfdrive.controls.lib.events import Events
from selfdrive.controls.lib.vehicle_model import VehicleModel
from common.params import Params

GearShifter = car.CarState.GearShifter
EventName = car.CarEvent.EventName

# WARNING: this value was determined based on the model's training distribution,
#          model predictions above this speed can be unpredictable
MAX_CTRL_SPEED = (V_CRUISE_MAX + 4) * CV.KPH_TO_MS  # 135 + 4 = 86 mph
ACCEL_MAX = 2.0
ACCEL_MIN = -3.5


# generic car and radar interfaces


class CarInterfaceBase():
  def __init__(self, CP, CarController, CarState):
    self.CP = CP
    self.VM = VehicleModel(CP)

    self.frame = 0
    self.steering_unpressed = 0
    self.low_speed_alert = False
<<<<<<< HEAD
    params = Params()
    self.disengage_on_gas = params.get("DisableDisengageOnGasToggle", encoding='utf8') == "0"
=======
    self.silent_steer_warning = True
>>>>>>> 08078acb

    if CarState is not None:
      self.CS = CarState(CP)
      self.cp = self.CS.get_can_parser(CP)
      self.cp_cam = self.CS.get_cam_can_parser(CP)
      self.cp_body = self.CS.get_body_can_parser(CP)
      self.cp_loopback = self.CS.get_loopback_can_parser(CP)

    self.CC = None
    if CarController is not None:
      self.CC = CarController(self.cp.dbc_name, CP, self.VM)

  @staticmethod
  def get_pid_accel_limits(CP, current_speed, cruise_speed):
    return ACCEL_MIN, ACCEL_MAX

  @staticmethod
  def get_params(candidate, fingerprint=gen_empty_fingerprint(), car_fw=None):
    raise NotImplementedError

  @staticmethod
  def init(CP, logcan, sendcan):
    pass

  @staticmethod
  def get_steer_feedforward_default(desired_angle, v_ego):
    # Proportional to realigning tire momentum: lateral acceleration.
    # TODO: something with lateralPlan.curvatureRates
    return desired_angle * (v_ego**2)

  @classmethod
  def get_steer_feedforward_function(cls):
    return cls.get_steer_feedforward_default

  # returns a set of default params to avoid repetition in car specific params
  @staticmethod
  def get_std_params(candidate, fingerprint):
    ret = car.CarParams.new_message()
    ret.carFingerprint = candidate

    # standard ALC params
    ret.steerControlType = car.CarParams.SteerControlType.torque
    ret.steerMaxBP = [0.]
    ret.steerMaxV = [1.]
    ret.minSteerSpeed = 0.

    ret.pcmCruise = True     # openpilot's state is tied to the PCM's cruise state on most cars
    ret.minEnableSpeed = -1. # enable is done by stock ACC, so ignore this
    ret.steerRatioRear = 0.  # no rear steering, at least on the listed cars aboveA
    ret.openpilotLongitudinalControl = False
    ret.minSpeedCan = 0.3
    ret.startAccel = -0.8
    ret.stopAccel = -2.0
    ret.startingAccelRate = 3.2 # brake_travel/s while releasing on restart
    ret.stoppingDecelRate = 0.8 # brake_travel/s while trying to stop
    ret.vEgoStopping = 0.5
    ret.vEgoStarting = 0.5
    ret.stoppingControl = True
    ret.longitudinalTuning.deadzoneBP = [0.]
    ret.longitudinalTuning.deadzoneV = [0.]
    ret.longitudinalTuning.kpBP = [0.]
    ret.longitudinalTuning.kpV = [1.]
    ret.longitudinalTuning.kiBP = [0.]
    ret.longitudinalTuning.kiV = [1.]
    ret.longitudinalActuatorDelayLowerBound = 0.15
    ret.longitudinalActuatorDelayUpperBound = 0.15
    return ret

  # returns a car.CarState, pass in car.CarControl
  def update(self, c, can_strings):
    raise NotImplementedError

  # return sendcan, pass in a car.CarControl
  def apply(self, c):
    raise NotImplementedError

  def create_common_events(self, cs_out, extra_gears=None, gas_resume_speed=-1, pcm_enable=True):
    events = Events()

    if cs_out.doorOpen:
      events.add(EventName.doorOpen)
    if cs_out.seatbeltUnlatched:
      events.add(EventName.seatbeltNotLatched)
    if cs_out.gearShifter != GearShifter.drive and (extra_gears is None or
       cs_out.gearShifter not in extra_gears):
      events.add(EventName.wrongGear)
    if cs_out.gearShifter == GearShifter.reverse:
      events.add(EventName.reverseGear)
    if not cs_out.cruiseState.available:
      events.add(EventName.wrongCarMode)
    if cs_out.espDisabled:
      events.add(EventName.espDisabled)
    if cs_out.gasPressed and self.disengage_on_gas:
      events.add(EventName.gasPressed)
    if cs_out.stockFcw:
      events.add(EventName.stockFcw)
    if cs_out.stockAeb:
      events.add(EventName.stockAeb)
    if cs_out.vEgo > MAX_CTRL_SPEED:
      events.add(EventName.speedTooHigh)
    if cs_out.cruiseState.nonAdaptive:
      events.add(EventName.wrongCruiseMode)
    if cs_out.brakeHoldActive and self.CP.openpilotLongitudinalControl:
      events.add(EventName.brakeHold)


    # Handle permanent and temporary steering faults
    self.steering_unpressed = 0 if cs_out.steeringPressed else self.steering_unpressed + 1
    if cs_out.steerWarning:
      # if the user overrode recently, show a less harsh alert
      if self.silent_steer_warning or cs_out.standstill or self.steering_unpressed < int(1.5 / DT_CTRL):
        self.silent_steer_warning = True
        events.add(EventName.steerTempUnavailableSilent)
      else:
        events.add(EventName.steerTempUnavailable)
    else:
      self.silent_steer_warning = False
    if cs_out.steerError:
      events.add(EventName.steerUnavailable)

    # Disable on rising edge of gas or brake. Also disable on brake when speed > 0.
    # Optionally allow to press gas at zero speed to resume.
    # e.g. Chrysler does not spam the resume button yet, so resuming with gas is handy. FIXME!
    if (self.disengage_on_gas and cs_out.gasPressed and (not self.CS.out.gasPressed) and cs_out.vEgo > gas_resume_speed) or \
       (cs_out.brakePressed and (not self.CS.out.brakePressed or not cs_out.standstill)):
      events.add(EventName.pedalPressed)

    # we engage when pcm is active (rising edge)
    if pcm_enable:
      if cs_out.cruiseState.enabled and not self.CS.out.cruiseState.enabled:
        events.add(EventName.pcmEnable)
      elif not cs_out.cruiseState.enabled:
        events.add(EventName.pcmDisable)

    return events


class RadarInterfaceBase():
  def __init__(self, CP):
    self.pts = {}
    self.delay = 0
    self.radar_ts = CP.radarTimeStep
    self.no_radar_sleep = 'NO_RADAR_SLEEP' in os.environ

  def update(self, can_strings):
    ret = car.RadarData.new_message()
    if not self.no_radar_sleep:
      time.sleep(self.radar_ts)  # radard runs on RI updates
    return ret


class CarStateBase:
  def __init__(self, CP):
    self.CP = CP
    self.car_fingerprint = CP.carFingerprint
    self.out = car.CarState.new_message()

    self.cruise_buttons = 0
    self.left_blinker_cnt = 0
    self.right_blinker_cnt = 0
    self.left_blinker_prev = False
    self.right_blinker_prev = False

    # Q = np.matrix([[10.0, 0.0], [0.0, 100.0]])
    # R = 1e3
    self.v_ego_kf = KF1D(x0=[[0.0], [0.0]],
                         A=[[1.0, DT_CTRL], [0.0, 1.0]],
                         C=[1.0, 0.0],
                         K=[[0.12287673], [0.29666309]])

  def update_speed_kf(self, v_ego_raw):
    if abs(v_ego_raw - self.v_ego_kf.x[0][0]) > 2.0:  # Prevent large accelerations when car starts at non zero speed
      self.v_ego_kf.x = [[v_ego_raw], [0.0]]

    v_ego_x = self.v_ego_kf.update(v_ego_raw)
    return float(v_ego_x[0]), float(v_ego_x[1])

  def update_blinker_from_lamp(self, blinker_time: int, left_blinker_lamp: bool, right_blinker_lamp: bool):
    """Update blinkers from lights. Enable output when light was seen within the last `blinker_time`
    iterations"""
    # TODO: Handle case when switching direction. Now both blinkers can be on at the same time
    self.left_blinker_cnt = blinker_time if left_blinker_lamp else max(self.left_blinker_cnt - 1, 0)
    self.right_blinker_cnt = blinker_time if right_blinker_lamp else max(self.right_blinker_cnt - 1, 0)
    return self.left_blinker_cnt > 0, self.right_blinker_cnt > 0

  def update_blinker_from_stalk(self, blinker_time: int, left_blinker_stalk: bool, right_blinker_stalk: bool):
    """Update blinkers from stalk position. When stalk is seen the blinker will be on for at least blinker_time,
    or until the stalk is turned off, whichever is longer. If the opposite stalk direction is seen the blinker
    is forced to the other side. On a rising edge of the stalk the timeout is reset."""

    if left_blinker_stalk:
      self.right_blinker_cnt = 0
      if not self.left_blinker_prev:
        self.left_blinker_cnt = blinker_time

    if right_blinker_stalk:
      self.left_blinker_cnt = 0
      if not self.right_blinker_prev:
        self.right_blinker_cnt = blinker_time

    self.left_blinker_cnt = max(self.left_blinker_cnt - 1, 0)
    self.right_blinker_cnt = max(self.right_blinker_cnt - 1, 0)

    self.left_blinker_prev = left_blinker_stalk
    self.right_blinker_prev = right_blinker_stalk

    return bool(left_blinker_stalk or self.left_blinker_cnt > 0), bool(right_blinker_stalk or self.right_blinker_cnt > 0)

  @staticmethod
  def parse_gear_shifter(gear: str) -> car.CarState.GearShifter:
    d: Dict[str, car.CarState.GearShifter] = {
        'P': GearShifter.park, 'R': GearShifter.reverse, 'N': GearShifter.neutral,
        'E': GearShifter.eco, 'T': GearShifter.manumatic, 'D': GearShifter.drive,
        'S': GearShifter.sport, 'L': GearShifter.low, 'B': GearShifter.brake
    }
    return d.get(gear, GearShifter.unknown)

  @staticmethod
  def get_cam_can_parser(CP):
    return None

  @staticmethod
  def get_body_can_parser(CP):
    return None

  @staticmethod
  def get_loopback_can_parser(CP):
    return None<|MERGE_RESOLUTION|>--- conflicted
+++ resolved
@@ -30,15 +30,13 @@
     self.CP = CP
     self.VM = VehicleModel(CP)
 
+    params = Params()
+
     self.frame = 0
     self.steering_unpressed = 0
     self.low_speed_alert = False
-<<<<<<< HEAD
-    params = Params()
+    self.silent_steer_warning = True
     self.disengage_on_gas = params.get("DisableDisengageOnGasToggle", encoding='utf8') == "0"
-=======
-    self.silent_steer_warning = True
->>>>>>> 08078acb
 
     if CarState is not None:
       self.CS = CarState(CP)
