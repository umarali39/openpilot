--- conflicted
+++ resolved
@@ -108,272 +108,152 @@
 <context>
     <name>DevicePanel</name>
     <message>
-<<<<<<< HEAD
-        <location filename="../qt/offroad/settings.cc" line="112"/>
-=======
         <location filename="../qt/offroad/settings.cc" line="+151"/>
->>>>>>> 056b2ec2
         <source>Dongle ID</source>
         <translation>Dongle ID</translation>
     </message>
     <message>
-<<<<<<< HEAD
-        <location filename="../qt/offroad/settings.cc" line="112"/>
-=======
-        <location line="+0"/>
->>>>>>> 056b2ec2
+        <location line="+0"/>
         <source>N/A</source>
         <translation>無法使用</translation>
     </message>
     <message>
-<<<<<<< HEAD
-        <location filename="../qt/offroad/settings.cc" line="113"/>
-=======
-        <location line="+1"/>
->>>>>>> 056b2ec2
+        <location line="+1"/>
         <source>Serial</source>
         <translation>序號</translation>
     </message>
     <message>
-<<<<<<< HEAD
-        <location filename="../qt/offroad/settings.cc" line="117"/>
-=======
         <location line="+4"/>
->>>>>>> 056b2ec2
         <source>Driver Camera</source>
         <translation>駕駛員攝像頭</translation>
     </message>
     <message>
-<<<<<<< HEAD
-        <location filename="../qt/offroad/settings.cc" line="117"/>
-=======
-        <location line="+0"/>
->>>>>>> 056b2ec2
+        <location line="+0"/>
         <source>PREVIEW</source>
         <translation>預覽</translation>
     </message>
     <message>
-<<<<<<< HEAD
-        <location filename="../qt/offroad/settings.cc" line="118"/>
-=======
-        <location line="+1"/>
->>>>>>> 056b2ec2
+        <location line="+1"/>
         <source>Preview the driver facing camera to ensure that driver monitoring has good visibility. (vehicle must be off)</source>
         <translation>預覽駕駛員監控鏡頭畫面，以確保其具有良好視野。（僅在熄火時可用）</translation>
     </message>
     <message>
-<<<<<<< HEAD
-        <location filename="../qt/offroad/settings.cc" line="122"/>
-=======
         <location line="+4"/>
->>>>>>> 056b2ec2
         <source>Reset Calibration</source>
         <translation>重置校準</translation>
     </message>
     <message>
-<<<<<<< HEAD
-        <location filename="../qt/offroad/settings.cc" line="122"/>
-=======
-        <location line="+0"/>
->>>>>>> 056b2ec2
+        <location line="+0"/>
         <source>RESET</source>
         <translation>重置</translation>
     </message>
     <message>
-<<<<<<< HEAD
-        <location filename="../qt/offroad/settings.cc" line="125"/>
-=======
         <location line="+3"/>
->>>>>>> 056b2ec2
         <source>Are you sure you want to reset calibration?</source>
         <translation>您確定要重置校準嗎？</translation>
     </message>
     <message>
-<<<<<<< HEAD
-        <location filename="../qt/offroad/settings.cc" line="132"/>
-=======
         <location line="+7"/>
->>>>>>> 056b2ec2
         <source>Review Training Guide</source>
         <translation>觀看使用教學</translation>
     </message>
     <message>
-<<<<<<< HEAD
-        <location filename="../qt/offroad/settings.cc" line="132"/>
-=======
-        <location line="+0"/>
->>>>>>> 056b2ec2
+        <location line="+0"/>
         <source>REVIEW</source>
         <translation>觀看</translation>
     </message>
     <message>
-<<<<<<< HEAD
-        <location filename="../qt/offroad/settings.cc" line="132"/>
-=======
-        <location line="+0"/>
->>>>>>> 056b2ec2
+        <location line="+0"/>
         <source>Review the rules, features, and limitations of openpilot</source>
         <translation>觀看 openpilot 的使用規則、功能和限制</translation>
     </message>
     <message>
-<<<<<<< HEAD
-        <location filename="../qt/offroad/settings.cc" line="134"/>
-=======
         <location line="+2"/>
->>>>>>> 056b2ec2
         <source>Are you sure you want to review the training guide?</source>
         <translation>您確定要觀看使用教學嗎？</translation>
     </message>
     <message>
-<<<<<<< HEAD
-        <location filename="../qt/offroad/settings.cc" line="142"/>
-=======
         <location line="+8"/>
->>>>>>> 056b2ec2
         <source>Regulatory</source>
         <translation>法規/監管</translation>
     </message>
     <message>
-<<<<<<< HEAD
-        <location filename="../qt/offroad/settings.cc" line="142"/>
-=======
-        <location line="+0"/>
->>>>>>> 056b2ec2
+        <location line="+0"/>
         <source>VIEW</source>
         <translation>觀看</translation>
     </message>
     <message>
-<<<<<<< HEAD
-        <location filename="../qt/offroad/settings.cc" line="150"/>
-=======
         <location line="+8"/>
->>>>>>> 056b2ec2
         <source>Change Language</source>
         <translation>更改語言</translation>
     </message>
     <message>
-<<<<<<< HEAD
-        <location filename="../qt/offroad/settings.cc" line="150"/>
-=======
-        <location line="+0"/>
->>>>>>> 056b2ec2
+        <location line="+0"/>
         <source>CHANGE</source>
         <translation>更改</translation>
     </message>
     <message>
-<<<<<<< HEAD
-        <location filename="../qt/offroad/settings.cc" line="154"/>
-=======
         <location line="+4"/>
->>>>>>> 056b2ec2
         <source>Select a language</source>
         <translation>選擇語言</translation>
     </message>
     <message>
-<<<<<<< HEAD
-        <location filename="../qt/offroad/settings.cc" line="174"/>
-=======
         <location line="+20"/>
->>>>>>> 056b2ec2
         <source>Reboot</source>
         <translation>重新啟動</translation>
     </message>
     <message>
-<<<<<<< HEAD
-        <location filename="../qt/offroad/settings.cc" line="179"/>
-=======
-        <location line="+5"/>
->>>>>>> 056b2ec2
+        <location line="+5"/>
         <source>Power Off</source>
         <translation>關機</translation>
     </message>
     <message>
-<<<<<<< HEAD
-        <location filename="../qt/offroad/settings.cc" line="199"/>
-=======
         <location line="+20"/>
->>>>>>> 056b2ec2
         <source>openpilot requires the device to be mounted within 4° left or right and within 5° up or 8° down. openpilot is continuously calibrating, resetting is rarely required.</source>
         <translation>openpilot 需要將裝置固定在左右偏差 4° 以內，朝上偏差 5° 以内或朝下偏差 8° 以内。鏡頭在後台會持續自動校準，很少有需要重置的情况。</translation>
     </message>
     <message>
-<<<<<<< HEAD
-        <location filename="../qt/offroad/settings.cc" line="210"/>
-=======
         <location line="+11"/>
->>>>>>> 056b2ec2
         <source> Your device is pointed %1° %2 and %3° %4.</source>
         <translation> 你的設備目前朝%2 %1° 以及朝%4 %3° 。</translation>
     </message>
     <message>
-<<<<<<< HEAD
-        <location filename="../qt/offroad/settings.cc" line="211"/>
-=======
-        <location line="+1"/>
->>>>>>> 056b2ec2
+        <location line="+1"/>
         <source>down</source>
         <translation>下</translation>
     </message>
     <message>
-<<<<<<< HEAD
-        <location filename="../qt/offroad/settings.cc" line="211"/>
-=======
-        <location line="+0"/>
->>>>>>> 056b2ec2
+        <location line="+0"/>
         <source>up</source>
         <translation>上</translation>
     </message>
     <message>
-<<<<<<< HEAD
-        <location filename="../qt/offroad/settings.cc" line="212"/>
-=======
-        <location line="+1"/>
->>>>>>> 056b2ec2
+        <location line="+1"/>
         <source>left</source>
         <translation>左</translation>
     </message>
     <message>
-<<<<<<< HEAD
-        <location filename="../qt/offroad/settings.cc" line="212"/>
-=======
-        <location line="+0"/>
->>>>>>> 056b2ec2
+        <location line="+0"/>
         <source>right</source>
         <translation>右</translation>
     </message>
     <message>
-<<<<<<< HEAD
-        <location filename="../qt/offroad/settings.cc" line="223"/>
-=======
         <location line="+11"/>
->>>>>>> 056b2ec2
         <source>Are you sure you want to reboot?</source>
         <translation>您確定要重新啟動嗎？</translation>
     </message>
     <message>
-<<<<<<< HEAD
-        <location filename="../qt/offroad/settings.cc" line="230"/>
-=======
         <location line="+7"/>
->>>>>>> 056b2ec2
         <source>Disengage to Reboot</source>
         <translation>請先取消控車才能重新啟動</translation>
     </message>
     <message>
-<<<<<<< HEAD
-        <location filename="../qt/offroad/settings.cc" line="236"/>
-=======
         <location line="+6"/>
->>>>>>> 056b2ec2
         <source>Are you sure you want to power off?</source>
         <translation>您確定您要關機嗎？</translation>
     </message>
     <message>
-<<<<<<< HEAD
-        <location filename="../qt/offroad/settings.cc" line="243"/>
-=======
         <location line="+7"/>
->>>>>>> 056b2ec2
         <source>Disengage to Power Off</source>
         <translation>請先取消控車才能關機</translation>
     </message>
@@ -838,58 +718,33 @@
 <context>
     <name>SettingsWindow</name>
     <message>
-<<<<<<< HEAD
-        <location filename="../qt/offroad/settings.cc" line="344"/>
-=======
         <location filename="../qt/offroad/settings.cc" line="+101"/>
->>>>>>> 056b2ec2
         <source>×</source>
         <translation>×</translation>
     </message>
     <message>
-<<<<<<< HEAD
-        <location filename="../qt/offroad/settings.cc" line="370"/>
-=======
         <location line="+26"/>
->>>>>>> 056b2ec2
         <source>Device</source>
         <translation>設備</translation>
     </message>
     <message>
-<<<<<<< HEAD
-        <location filename="../qt/offroad/settings.cc" line="371"/>
-        <location filename="../qt/offroad/settings.cc" line="410"/>
-=======
         <location line="+1"/>
         <location line="+39"/>
->>>>>>> 056b2ec2
         <source>Network</source>
         <translation>網路</translation>
     </message>
     <message>
-<<<<<<< HEAD
-        <location filename="../qt/offroad/settings.cc" line="372"/>
-=======
         <location line="-38"/>
->>>>>>> 056b2ec2
         <source>Toggles</source>
         <translation>設定</translation>
     </message>
     <message>
-<<<<<<< HEAD
-        <location filename="../qt/offroad/settings.cc" line="373"/>
-=======
-        <location line="+1"/>
->>>>>>> 056b2ec2
+        <location line="+1"/>
         <source>Software</source>
         <translation>軟體</translation>
     </message>
     <message>
-<<<<<<< HEAD
-        <location filename="../qt/offroad/settings.cc" line="378"/>
-=======
-        <location line="+5"/>
->>>>>>> 056b2ec2
+        <location line="+5"/>
         <source>Navigation</source>
         <translation>導航</translation>
     </message>
@@ -1128,159 +983,89 @@
 <context>
     <name>SoftwarePanel</name>
     <message>
-<<<<<<< HEAD
-        <location filename="../qt/offroad/settings.cc" line="248"/>
-=======
         <location filename="../qt/offroad/settings.cc" line="-130"/>
->>>>>>> 056b2ec2
         <source>Git Branch</source>
         <translation>Git 分支</translation>
     </message>
     <message>
-<<<<<<< HEAD
-        <location filename="../qt/offroad/settings.cc" line="249"/>
-=======
-        <location line="+1"/>
->>>>>>> 056b2ec2
+        <location line="+1"/>
         <source>Git Commit</source>
         <translation>Git 提交</translation>
     </message>
     <message>
-<<<<<<< HEAD
-        <location filename="../qt/offroad/settings.cc" line="250"/>
-=======
-        <location line="+1"/>
->>>>>>> 056b2ec2
+        <location line="+1"/>
         <source>OS Version</source>
         <translation>系統版本</translation>
     </message>
     <message>
-<<<<<<< HEAD
-        <location filename="../qt/offroad/settings.cc" line="251"/>
-=======
-        <location line="+1"/>
->>>>>>> 056b2ec2
+        <location line="+1"/>
         <source>Version</source>
         <translation>版本</translation>
     </message>
     <message>
-<<<<<<< HEAD
-        <location filename="../qt/offroad/settings.cc" line="252"/>
-=======
-        <location line="+1"/>
->>>>>>> 056b2ec2
+        <location line="+1"/>
         <source>Last Update Check</source>
         <translation>上次檢查時間</translation>
     </message>
     <message>
-<<<<<<< HEAD
-        <location filename="../qt/offroad/settings.cc" line="252"/>
-=======
-        <location line="+0"/>
->>>>>>> 056b2ec2
+        <location line="+0"/>
         <source>The last time openpilot successfully checked for an update. The updater only runs while the car is off.</source>
         <translation>上次成功檢查更新的時間。更新系統只會在車子熄火時執行。</translation>
     </message>
     <message>
-<<<<<<< HEAD
-        <location filename="../qt/offroad/settings.cc" line="253"/>
-=======
-        <location line="+1"/>
->>>>>>> 056b2ec2
+        <location line="+1"/>
         <source>Check for Update</source>
         <translation>檢查更新</translation>
     </message>
     <message>
-<<<<<<< HEAD
-        <location filename="../qt/offroad/settings.cc" line="258"/>
-=======
-        <location line="+5"/>
->>>>>>> 056b2ec2
+        <location line="+5"/>
         <source>CHECKING</source>
         <translation>檢查中</translation>
     </message>
     <message>
-<<<<<<< HEAD
-        <location filename="../qt/offroad/settings.cc" line="265"/>
-=======
         <location line="+7"/>
->>>>>>> 056b2ec2
         <source>Switch Branch</source>
         <translation>切換分支</translation>
     </message>
     <message>
-<<<<<<< HEAD
-        <location filename="../qt/offroad/settings.cc" line="265"/>
-=======
-        <location line="+0"/>
->>>>>>> 056b2ec2
+        <location line="+0"/>
         <source>ENTER</source>
         <translation>切換</translation>
     </message>
     <message>
-<<<<<<< HEAD
-        <location filename="../qt/offroad/settings.cc" line="265"/>
-        <location filename="../qt/offroad/settings.cc" line="267"/>
-=======
         <location line="+0"/>
         <location line="+2"/>
->>>>>>> 056b2ec2
         <source>The new branch will be pulled the next time the updater runs.</source>
         <translation>新的分支將會在下次檢查更新時切換過去。</translation>
     </message>
     <message>
-<<<<<<< HEAD
-        <location filename="../qt/offroad/settings.cc" line="267"/>
-=======
-        <location line="+0"/>
->>>>>>> 056b2ec2
+        <location line="+0"/>
         <source>Enter branch name</source>
         <translation>輸入分支名稱</translation>
     </message>
     <message>
-<<<<<<< HEAD
-        <location filename="../qt/offroad/settings.cc" line="278"/>
-=======
         <location line="+11"/>
->>>>>>> 056b2ec2
         <source>UNINSTALL</source>
         <translation>卸載</translation>
     </message>
     <message>
-<<<<<<< HEAD
-        <location filename="../qt/offroad/settings.cc" line="278"/>
-=======
-        <location line="+0"/>
->>>>>>> 056b2ec2
+        <location line="+0"/>
         <source>Uninstall %1</source>
         <translation>卸載 %1</translation>
     </message>
     <message>
-<<<<<<< HEAD
-        <location filename="../qt/offroad/settings.cc" line="280"/>
-=======
         <location line="+2"/>
->>>>>>> 056b2ec2
         <source>Are you sure you want to uninstall?</source>
         <translation>您確定您要卸載嗎？</translation>
     </message>
     <message>
-<<<<<<< HEAD
-        <location filename="../qt/offroad/settings.cc" line="297"/>
-=======
         <location line="+17"/>
->>>>>>> 056b2ec2
         <source>failed to fetch update</source>
         <translation>下載更新失敗</translation>
     </message>
     <message>
-<<<<<<< HEAD
-        <location filename="../qt/offroad/settings.cc" line="298"/>
-        <location filename="../qt/offroad/settings.cc" line="319"/>
-=======
         <location line="+1"/>
         <location line="+21"/>
->>>>>>> 056b2ec2
         <source>CHECK</source>
         <translation>檢查</translation>
     </message>
@@ -1438,7 +1223,6 @@
         <translation>啟用後，踩踏油門將會取消 openpilot 控制。</translation>
     </message>
     <message>
-<<<<<<< HEAD
         <location filename="../qt/offroad/settings.cc" line="64"/>
         <source>Subaru Manual PB Stop and Go</source>
         <translation></translation>
@@ -1463,53 +1247,25 @@
         <translation type="vanished">預計到達時間單位改用 24 小時制</translation>
     </message>
     <message>
-        <location filename="../qt/offroad/settings.cc" line="77"/>
-=======
         <location line="+18"/>
->>>>>>> 056b2ec2
         <source>Show ETA in 24h Format</source>
         <translation>預計到達時間單位改用 24 小時制</translation>
     </message>
     <message>
-<<<<<<< HEAD
-        <location filename="../qt/offroad/settings.cc" line="78"/>
-=======
-        <location line="+1"/>
->>>>>>> 056b2ec2
+        <location line="+1"/>
         <source>Use 24h format instead of am/pm</source>
         <translation>使用 24 小時制。(預設值為 12 小時制)</translation>
     </message>
     <message>
-<<<<<<< HEAD
-        <location filename="../qt/offroad/settings.cc" line="83"/>
-=======
-        <location line="+5"/>
->>>>>>> 056b2ec2
+        <location line="+5"/>
         <source>Show Map on Left Side of UI</source>
         <translation>將地圖顯示在畫面的左側</translation>
     </message>
     <message>
-<<<<<<< HEAD
-        <location filename="../qt/offroad/settings.cc" line="84"/>
+        <location line="+1"/>
         <source>Show map on left side when in split screen view.</source>
         <translation>進入分割畫面後，地圖將會顯示在畫面的左側。</translation>
     </message>
-    <message>
-        <location filename="../qt/offroad/settings.cc" line="96"/>
-        <source>openpilot Longitudinal Control</source>
-        <translation>openpilot 縱向控制</translation>
-    </message>
-    <message>
-        <location filename="../qt/offroad/settings.cc" line="97"/>
-        <source>openpilot will disable the car&apos;s radar and will take over control of gas and brakes. Warning: this disables AEB!</source>
-        <translation>openpilot 將會關閉雷達訊號並接管油門和剎車的控制。注意：這也會關閉自動緊急煞車 (AEB) 系統！</translation>
-    </message>
-=======
-        <location line="+1"/>
-        <source>Show map on left side when in split screen view.</source>
-        <translation>進入分割畫面後，地圖將會顯示在畫面的左側。</translation>
-    </message>
->>>>>>> 056b2ec2
 </context>
 <context>
     <name>Updater</name>
