name: selfdrive
on:
  push:
    branches-ignore:
      - 'testing-closet*'
  pull_request:

env:
  BASE_IMAGE: openpilot-base
  CL_BASE_IMAGE: openpilot-base-cl
  DOCKER_REGISTRY: ghcr.io/commaai
  AZURE_TOKEN: ${{ secrets.AZURE_COMMADATACI_OPENPILOTCI_TOKEN }}

  DOCKER_LOGIN: docker login ghcr.io -u ${{ github.actor }} -p ${{ secrets.GITHUB_TOKEN }}
  BUILD: |
      docker pull $(grep -iohP '(?<=^from)\s+\S+' Dockerfile.openpilot_base) || true
      docker pull $DOCKER_REGISTRY/$BASE_IMAGE:latest || true
      docker build --cache-from $DOCKER_REGISTRY/$BASE_IMAGE:latest -t $DOCKER_REGISTRY/$BASE_IMAGE:latest -t $BASE_IMAGE:latest -f Dockerfile.openpilot_base .

  RUN: docker run --shm-size 1G -v $PWD:/tmp/openpilot -w /tmp/openpilot -e FILEREADER_CACHE=1 -e PYTHONPATH=/tmp/openpilot -e NUM_JOBS -e JOB_ID -e GITHUB_ACTION -e GITHUB_REF -e GITHUB_HEAD_REF -e GITHUB_SHA -e GITHUB_REPOSITORY -e GITHUB_RUN_ID -v /tmp/scons_cache:/tmp/scons_cache -v /tmp/comma_download_cache:/tmp/comma_download_cache -v /tmp/openpilot_cache:/tmp/openpilot_cache $BASE_IMAGE /bin/sh -c

  BUILD_CL: |
      docker pull $DOCKER_REGISTRY/$CL_BASE_IMAGE:latest || true
      docker build --cache-from $DOCKER_REGISTRY/$CL_BASE_IMAGE:latest -t $DOCKER_REGISTRY/$CL_BASE_IMAGE:latest -t $CL_BASE_IMAGE:latest -f Dockerfile.openpilot_base_cl .
  RUN_CL: docker run --shm-size 1G -v $PWD:/tmp/openpilot -w /tmp/openpilot -e PYTHONPATH=/tmp/openpilot -e NUM_JOBS -e JOB_ID -e GITHUB_ACTION -e GITHUB_REF -e GITHUB_HEAD_REF -e GITHUB_SHA -e GITHUB_REPOSITORY -e GITHUB_RUN_ID -v /tmp/scons_cache:/tmp/scons_cache -v /tmp/comma_download_cache:/tmp/comma_download_cache -v /tmp/openpilot_cache:/tmp/openpilot_cache $CL_BASE_IMAGE /bin/sh -c

  UNIT_TEST: coverage run --append -m unittest discover

jobs:
  build_release:
    name: build release
    runs-on: ubuntu-20.04
    timeout-minutes: 30
    env:
      STRIPPED_DIR: /tmp/releasepilot
    steps:
    - uses: actions/checkout@v3
      with:
        fetch-depth: 0
        submodules: true
    - name: Build devel
      run: TARGET_DIR=$STRIPPED_DIR release/build_devel.sh
    - uses: ./.github/workflows/setup
    - name: Check submodules
      if: github.ref == 'refs/heads/master' && github.repository == 'commaai/openpilot'
      run: release/check-submodules.sh
    - name: Build openpilot and run checks
      run: |
        cd $STRIPPED_DIR
        ${{ env.RUN }} "CI=1 python selfdrive/manager/build.py"
    - name: Run tests
      run: |
        cd $STRIPPED_DIR
        ${{ env.RUN }} "release/check-dirty.sh && \
                        python -m unittest discover selfdrive/car"
    - name: pre-commit
      run: |
        cd $GITHUB_WORKSPACE
        cp .pre-commit-config.yaml $STRIPPED_DIR
        cp .pylintrc $STRIPPED_DIR
        cp mypy.ini $STRIPPED_DIR
        cd $STRIPPED_DIR
        ${{ env.RUN }} "pre-commit run --all"

  build_all:
    name: build all
    runs-on: ubuntu-20.04
    timeout-minutes: 50
    steps:
    - uses: actions/checkout@v3
      with:
        submodules: true
    - uses: ./.github/workflows/setup
      with:
        save-cache: true
    - name: Build openpilot with all flags
      run: ${{ env.RUN }} "scons -j$(nproc) --extras --test && release/check-dirty.sh"
    - name: Cleanup scons cache
      run: |
          ${{ env.RUN }} "rm -rf /tmp/scons_cache/* && \
                          scons -j$(nproc) --extras --test --cache-populate"

  #build_mac:
  #  name: build macos
  #  runs-on: macos-latest
  #  timeout-minutes: 60
  #  steps:
  #  - uses: actions/checkout@v3
  #    with:
  #      submodules: true
  #  - name: Determine pre-existing Homebrew packages
  #    if: steps.dependency-cache.outputs.cache-hit != 'true'
  #    run: |
  #      echo 'EXISTING_CELLAR<<EOF' >> $GITHUB_ENV
  #      ls -1 /usr/local/Cellar >> $GITHUB_ENV
  #      echo 'EOF' >> $GITHUB_ENV
  #  - name: Cache dependencies
  #    id: dependency-cache
  #    uses: actions/cache@v2
  #    with:
  #      path: |
  #        ~/.pyenv
  #        ~/.local/share/virtualenvs/
  #        /usr/local/Cellar
  #        ~/github_brew_cache_entries.txt
  #        /tmp/scons_cache
  #      key: macos-${{ hashFiles('tools/mac_setup.sh', 'update_requirements.sh', 'Pipfile*') }}
  #      restore-keys: macos-
  #  - name: Brew link restored dependencies
  #    run: |
  #      if [ -f ~/github_brew_cache_entries.txt ]; then
  #        while read pkg; do
  #          brew link --force "$pkg" # `--force` for keg-only packages
  #        done < ~/github_brew_cache_entries.txt
  #      else
  #        echo "Cache entries not found"
  #      fi
  #  - name: Install dependencies
  #    run: ./tools/mac_setup.sh
  #  - name: Build openpilot
  #    run: |
  #      source tools/openpilot_env.sh
  #      pipenv run selfdrive/manager/build.py
  #
  #      # cleanup scons cache
  #      rm -rf /tmp/scons_cache/
  #      pipenv run scons -j$(nproc) --cache-populate
  #  - name: Remove pre-existing Homebrew packages for caching
  #    if: steps.dependency-cache.outputs.cache-hit != 'true'
  #    run: |
  #      cd /usr/local/Cellar
  #      new_cellar=$(ls -1)
  #      comm -12 <(echo "$EXISTING_CELLAR") <(echo "$new_cellar") | while read pkg; do
  #        if [[ $pkg != "zstd" ]]; then # caching step needs zstd
  #          rm -rf "$pkg"
  #        fi
  #      done
  #      comm -13 <(echo "$EXISTING_CELLAR") <(echo "$new_cellar") | tee ~/github_brew_cache_entries.txt

  build_webcam:
    name: build webcam
    runs-on: ubuntu-20.04
    timeout-minutes: 90
    env:
      IMAGE_NAME: openpilotwebcamci
    steps:
    - uses: actions/checkout@v3
      with:
        submodules: true
    - uses: ./.github/workflows/setup
    - name: Build Docker image
      run: |
        docker pull $DOCKER_REGISTRY/$IMAGE_NAME:latest || true
        docker build --cache-from $DOCKER_REGISTRY/$IMAGE_NAME:latest -t $DOCKER_REGISTRY/$IMAGE_NAME:latest -f tools/webcam/Dockerfile .
    - name: Build openpilot
      run: docker run --shm-size 1G --rm -v $PWD:/tmp/openpilot -e PYTHONPATH=/tmp/openpilot $DOCKER_REGISTRY/$IMAGE_NAME /bin/sh -c "cd /tmp/openpilot && USE_WEBCAM=1 scons -j$(nproc)"
    - name: Push to container registry
      if: github.ref == 'refs/heads/master' && github.repository == 'commaai/openpilot'
      run: |
        $DOCKER_LOGIN
        docker push $DOCKER_REGISTRY/$IMAGE_NAME:latest

  docker_push:
    name: docker push
    runs-on: ubuntu-20.04
    timeout-minutes: 50
    if: github.ref == 'refs/heads/master' && github.event_name != 'pull_request' && github.repository == 'commaai/openpilot'
    needs: static_analysis # hack to ensure slow tests run first since this and static_analysis are fast
    steps:
    - uses: actions/checkout@v3
      with:
        submodules: true
    - name: Build Docker image
      run: eval "$BUILD"
    - name: Push to container registry
      run: |
        $DOCKER_LOGIN
        docker push $DOCKER_REGISTRY/$BASE_IMAGE:latest
    - name: Build CL Docker image
      run: eval "$BUILD_CL"
    - name: Push to container registry
      run: |
        $DOCKER_LOGIN
        docker push $DOCKER_REGISTRY/$CL_BASE_IMAGE:latest

  static_analysis:
    name: static analysis
    runs-on: ubuntu-20.04
    timeout-minutes: 50
    steps:
    - uses: actions/checkout@v3
      with:
        submodules: true
    - name: Build Docker image
      run: eval "$BUILD"
    - name: pre-commit
      run: ${{ env.RUN }} "pre-commit run --all"

  valgrind:
    name: valgrind
    runs-on: ubuntu-20.04
    timeout-minutes: 50
    steps:
    - uses: actions/checkout@v3
      with:
        submodules: true
    - uses: ./.github/workflows/setup
    - name: Run valgrind
      run: |
        ${{ env.RUN }} "scons -j$(nproc) && \
                        python selfdrive/test/test_valgrind_replay.py"
    - name: Print logs
      if: always()
      run: cat selfdrive/test/valgrind_logs.txt

  unit_tests:
    name: unit tests
    runs-on: ubuntu-20.04
    timeout-minutes: 50
    steps:
    - uses: actions/checkout@v3
      with:
        submodules: true
    - uses: ./.github/workflows/setup
    - name: Run unit tests
      run: |
        ${{ env.RUN }} "export SKIP_LONG_TESTS=1 && \
                        scons -j$(nproc) --test && \
                        $UNIT_TEST common && \
                        $UNIT_TEST opendbc/can && \
                        $UNIT_TEST selfdrive/boardd && \
                        $UNIT_TEST selfdrive/controls && \
                        $UNIT_TEST selfdrive/monitoring && \
                        $UNIT_TEST selfdrive/loggerd && \
                        $UNIT_TEST selfdrive/car && \
                        $UNIT_TEST selfdrive/locationd && \
                        selfdrive/locationd/test/_test_locationd_lib.py && \
                        $UNIT_TEST selfdrive/athena && \
                        $UNIT_TEST selfdrive/thermald && \
                        $UNIT_TEST system/hardware/tici && \
                        $UNIT_TEST selfdrive/modeld && \
                        $UNIT_TEST tools/lib/tests && \
                        ./selfdrive/ui/tests/create_test_translations.sh && \
                        QT_QPA_PLATFORM=offscreen ./selfdrive/ui/tests/test_translations && \
                        ./selfdrive/ui/tests/test_translations.py && \
                        ./common/tests/test_util && \
                        ./common/tests/test_swaglog && \
                        ./selfdrive/boardd/tests/test_boardd_usbprotocol && \
                        ./selfdrive/loggerd/tests/test_logger &&\
                        ./system/proclogd/tests/test_proclog && \
                        ./tools/replay/tests/test_replay && \
                        ./system/camerad/test/ae_gray_test && \
                        coverage xml"
    - name: "Upload coverage to Codecov"
      uses: codecov/codecov-action@v2

  process_replay:
    name: process replay
    runs-on: ubuntu-20.04
    timeout-minutes: 50
    steps:
    - uses: actions/checkout@v3
      with:
        submodules: true
<<<<<<< HEAD
    - name: Pull LFS
      run: git lfs pull
    - name: Cache dependencies
=======
    - uses: ./.github/workflows/setup
    - name: Cache test routes
>>>>>>> 19810f2d
      id: dependency-cache
      uses: actions/cache@v3
      with:
        path: /tmp/comma_download_cache
        key: proc-replay-${{ hashFiles('.github/workflows/selfdrive_tests.yaml', 'selfdrive/test/process_replay/ref_commit') }}
    - name: Run replay
      run: |
        ${{ env.RUN }} "scons -j$(nproc) && \
                        CI=1 coverage run selfdrive/test/process_replay/test_processes.py -j$(nproc) && \
                        coverage xml"
    - name: Print diff
      if: always()
      run: cat selfdrive/test/process_replay/diff.txt
    - uses: actions/upload-artifact@v2
      if: always()
      continue-on-error: true
      with:
        name: process_replay_diff.txt
        path: selfdrive/test/process_replay/diff.txt
    - name: Upload reference logs
      if: ${{ failure() && github.event_name == 'pull_request' && github.repository == 'commaai/openpilot' && env.AZURE_TOKEN != '' }}
      run: |
        ${{ env.RUN }} "scons -j$(nproc) && \
                        CI=1 AZURE_TOKEN='$AZURE_TOKEN' python selfdrive/test/process_replay/test_processes.py -j$(nproc) --upload-only"
    - name: "Upload coverage to Codecov"
      uses: codecov/codecov-action@v2

  model_replay_onnx:
    name: model replay onnx
    runs-on: ubuntu-20.04
    timeout-minutes: 50
    steps:
    - uses: actions/checkout@v3
      with:
        submodules: true
    - uses: ./.github/workflows/setup
    - name: Build Docker image
      # Sim docker is needed to get the OpenCL drivers
      run: eval "$BUILD_CL"
    - name: Run replay
      run: |
        ${{ env.RUN_CL }} "scons -j$(nproc) && \
                           ONNXCPU=1 CI=1 coverage run \
                           selfdrive/test/process_replay/model_replay.py -j$(nproc) && \
                           coverage xml"

  test_longitudinal:
    name: longitudinal
    runs-on: ubuntu-20.04
    timeout-minutes: 50
    steps:
    - uses: actions/checkout@v3
      with:
        submodules: true
    - uses: ./.github/workflows/setup
    - name: Test longitudinal
      run: |
        ${{ env.RUN }} "mkdir -p selfdrive/test/out && \
                        scons -j$(nproc) && \
                        cd selfdrive/test/longitudinal_maneuvers && \
                        coverage run ./test_longitudinal.py && \
                        coverage xml"
    - name: "Upload coverage to Codecov"
      uses: codecov/codecov-action@v2
    - uses: actions/upload-artifact@v2
      if: always()
      continue-on-error: true
      with:
        name: longitudinal
        path: selfdrive/test/longitudinal_maneuvers/out/longitudinal/

  test_cars:
    name: cars
    runs-on: ubuntu-20.04
    timeout-minutes: 50
    strategy:
      fail-fast: false
      matrix:
        job: [0, 1, 2, 3, 4]
    steps:
    - uses: actions/checkout@v3
      with:
        submodules: true
    - uses: ./.github/workflows/setup
    - name: Cache test routes
      id: dependency-cache
      uses: actions/cache@03e00da99d75a2204924908e1cca7902cafce66b
      with:
        path: /tmp/comma_download_cache
        key: car_models-${{ hashFiles('selfdrive/car/tests/test_models.py', 'selfdrive/car/tests/routes.py') }}-${{ matrix.job }}
    - name: Test car models
      run: |
        ${{ env.RUN }} "scons -j$(nproc) --test && \
                        coverage run -m pytest selfdrive/car/tests/test_models.py && \
                        coverage xml && \
                        chmod -R 777 /tmp/comma_download_cache"
      env:
        NUM_JOBS: 5
        JOB_ID: ${{ matrix.job }}
    - name: "Upload coverage to Codecov"
      uses: codecov/codecov-action@v2

  docs:
    name: build docs
    runs-on: ubuntu-20.04
    timeout-minutes: 50
    steps:
    - uses: actions/checkout@v3
      with:
        submodules: true
    - name: Build docker container
      run: |
        docker pull $DOCKER_REGISTRY/$BASE_IMAGE:latest || true
        docker pull $DOCKER_REGISTRY/openpilot-docs:latest || true
        DOCKER_BUILDKIT=1 docker build --cache-from $DOCKER_REGISTRY/openpilot-docs:latest -t $DOCKER_REGISTRY/openpilot-docs:latest -f docs/docker/Dockerfile .
    - name: Push docker container
      if: github.ref == 'refs/heads/master' && github.event_name != 'pull_request' && github.repository == 'commaai/openpilot'
      run: |
        $DOCKER_LOGIN
        docker push $DOCKER_REGISTRY/openpilot-docs:latest

  car_docs_diff:
    name: comment on PR with car docs diff
    runs-on: ubuntu-20.04
    timeout-minutes: 50
    if: github.event_name == 'pull_request'
    steps:
      - uses: actions/checkout@v3
        with:
          submodules: true
          ref: ${{ github.event.pull_request.base.ref }}
      - uses: ./.github/workflows/setup
      - name: Get base car info
        run: |
          ${{ env.RUN }} "scons -j$(nproc) && python selfdrive/debug/dump_car_info.py --path /tmp/openpilot_cache/base_car_info"
          sudo chown -R $USER:$USER ${{ github.workspace }}
      - uses: actions/checkout@v3
        with:
          submodules: true
      - name: Save car docs diff
        id: save_diff
        run: |
          ${{ env.RUN }} "scons -j$(nproc)"
          output=$(${{ env.RUN }} "python selfdrive/debug/print_docs_diff.py --path /tmp/openpilot_cache/base_car_info") || true
          output="${output//$'\n'/'%0A'}"
          echo "::set-output name=diff::$output"
      - name: Find comment
        if: ${{ env.AZURE_TOKEN != '' }}
        uses: peter-evans/find-comment@1769778a0c5bd330272d749d12c036d65e70d39d
        id: fc
        with:
          issue-number: ${{ github.event.pull_request.number }}
          body-includes: This PR makes changes to
      - name: Update comment
        if: ${{ steps.save_diff.outputs.diff != '' && env.AZURE_TOKEN != '' }}
        uses: peter-evans/create-or-update-comment@b95e16d2859ad843a14218d1028da5b2c4cbc4b4
        with:
          comment-id: ${{ steps.fc.outputs.comment-id }}
          issue-number: ${{ github.event.pull_request.number }}
          body: "${{ steps.save_diff.outputs.diff }}"
          edit-mode: replace
      - name: Delete comment
        if: ${{ steps.fc.outputs.comment-id != '' && steps.save_diff.outputs.diff == '' && env.AZURE_TOKEN != '' }}
        uses: actions/github-script@v6
        with:
          script: |
            github.rest.issues.deleteComment({
              owner: context.repo.owner,
              repo: context.repo.repo,
              comment_id: ${{ steps.fc.outputs.comment-id }}
            })<|MERGE_RESOLUTION|>--- conflicted
+++ resolved
@@ -262,14 +262,10 @@
     - uses: actions/checkout@v3
       with:
         submodules: true
-<<<<<<< HEAD
     - name: Pull LFS
       run: git lfs pull
-    - name: Cache dependencies
-=======
     - uses: ./.github/workflows/setup
     - name: Cache test routes
->>>>>>> 19810f2d
       id: dependency-cache
       uses: actions/cache@v3
       with:
