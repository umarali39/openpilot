from dataclasses import dataclass
from enum import Enum
from typing import Dict, List, Union

from selfdrive.car import dbc_dict
from selfdrive.car.docs_definitions import CarInfo, Harness
from cereal import car

Ecu = car.CarParams.Ecu


class CarControllerParams:
  def __init__(self, CP):
    if CP.carFingerprint == CAR.IMPREZA_2020:
      self.STEER_MAX = 1439
    else:
      self.STEER_MAX = 2047
    self.STEER_STEP = 2                # how often we update the steer cmd
    self.STEER_DELTA_UP = 50           # torque increase per refresh, 0.8s to max
    self.STEER_DELTA_DOWN = 70         # torque decrease per refresh
    self.STEER_DRIVER_ALLOWANCE = 60   # allowed driver torque before start limiting
    self.STEER_DRIVER_MULTIPLIER = 10  # weight driver torque heavily
    self.STEER_DRIVER_FACTOR = 1       # from dbc
    self.ACC_MIN_DIST = 3              # stop and go min distance threshold
    self.ACC_MAX_DIST = 4.5            # stop and go max distance threshold


class CAR:
  ASCENT = "SUBARU ASCENT LIMITED 2019"
  IMPREZA = "SUBARU IMPREZA LIMITED 2019"
  IMPREZA_2020 = "SUBARU IMPREZA SPORT 2020"
  CROSSTREK_2020H = "SUBARU CROSSTREK LIMITED 2020 HYBRID"
  FORESTER = "SUBARU FORESTER 2019"
  FORESTER_2020H = "SUBARU FORESTER 2020 HYBRID"
  FORESTER_PREGLOBAL = "SUBARU FORESTER 2017 - 2018"
  LEGACY = "SUBARU LEGACY 2020"
  LEGACY_PREGLOBAL = "SUBARU LEGACY 2015 - 2017"
  LEGACY_PREGLOBAL_2018 = "SUBARU LEGACY 2018 - 2019"
  LEVORG_PREGLOBAL = "SUBARU LEVORG 2016"
  OUTBACK = "SUBARU OUTBACK 2020"
  OUTBACK_PREGLOBAL = "SUBARU OUTBACK 2015 - 2017"
  OUTBACK_PREGLOBAL_2018 = "SUBARU OUTBACK 2018 - 2019"
  WRX_PREGLOBAL = "SUBARU WRX 2018"


@dataclass
class SubaruCarInfo(CarInfo):
  package: str = "EyeSight"
  harness: Enum = Harness.subaru


CAR_INFO: Dict[str, Union[SubaruCarInfo, List[SubaruCarInfo]]] = {
  CAR.ASCENT: SubaruCarInfo("Subaru Ascent 2019-20", "All", good_torque=True),
  CAR.IMPREZA: [
    SubaruCarInfo("Subaru Impreza 2017-19"),
    SubaruCarInfo("Subaru Crosstrek 2018-19", video_link="https://youtu.be/Agww7oE1k-s?t=26"),
  ],
  CAR.IMPREZA_2020: [
    SubaruCarInfo("Subaru Impreza 2020-21"),
    SubaruCarInfo("Subaru Crosstrek 2020-21"),
  ],
<<<<<<< HEAD
  CAR.CROSSTREK_2020H: SubaruCarInfo("Subaru Crosstrek Hybrid 2020"),
  CAR.FORESTER: SubaruCarInfo("Subaru Forester 2019-21", good_torque=True),
  CAR.FORESTER_2020H: SubaruCarInfo("Subaru Forester Hybrid 2020", good_torque=True),
=======
  CAR.FORESTER: SubaruCarInfo("Subaru Forester 2019-21", "All"),
>>>>>>> c21ee5b7
  CAR.FORESTER_PREGLOBAL: SubaruCarInfo("Subaru Forester 2017-18"),
  CAR.LEGACY: SubaruCarInfo("Subaru Legacy 2020"),
  CAR.LEGACY_PREGLOBAL: SubaruCarInfo("Subaru Legacy 2015-17"),
  CAR.LEGACY_PREGLOBAL_2018: SubaruCarInfo("Subaru Legacy 2018-19"),
  CAR.LEVORG_PREGLOBAL: SubaruCarInfo("Subaru Levorg 2016"),
  CAR.OUTBACK: SubaruCarInfo("Subaru Outback 2020"),
  CAR.OUTBACK_PREGLOBAL: SubaruCarInfo("Subaru Outback 2015-17"),
  CAR.OUTBACK_PREGLOBAL_2018: SubaruCarInfo("Subaru Outback 2018-19"),
  CAR.WRX_PREGLOBAL: SubaruCarInfo("Subaru WRX 2016-18"),
}


FW_VERSIONS = {
  CAR.ASCENT: {
    (Ecu.esp, 0x7b0, None): [
      b'\xa5 \x19\x02\x00',
      b'\xa5 !\002\000',
      b'\xf1\x82\xa5 \x19\x02\x00',
    ],
    (Ecu.eps, 0x746, None): [
      b'\x85\xc0\xd0\x00',
      b'\005\xc0\xd0\000',
      b'\x95\xc0\xd0\x00',
    ],
    (Ecu.fwdCamera, 0x787, None): [
      b'\x00\x00d\xb9\x1f@ \x10',
      b'\000\000e~\037@ \'',
      b'\x00\x00e@\x1f@ $',
      b'\x00\x00d\xb9\x00\x00\x00\x00',
    ],
    (Ecu.engine, 0x7e0, None): [
      b'\xbb,\xa0t\a',
      b'\xf1\x82\xbb,\xa0t\x87',
      b'\xf1\x82\xbb,\xa0t\a',
      b'\xf1\x82\xd9,\xa0@\a',
      b'\xf1\x82\xd1,\xa0q\x07',
    ],
    (Ecu.transmission, 0x7e1, None): [
      b'\x00\xfe\xf7\x00\x00',
      b'\001\xfe\xf9\000\000',
      b'\x01\xfe\xf7\x00\x00',
      b'\xf1\x00\xa4\x10@',
    ],
  },
  CAR.IMPREZA: {
    (Ecu.esp, 0x7b0, None): [
      b'\x7a\x94\x3f\x90\x00',
      b'\xa2 \x185\x00',
      b'\xa2 \x193\x00',
      b'\xa2 \x194\x00',
      b'z\x94.\x90\x00',
      b'z\x94\b\x90\x01',
      b'\xa2 \x19`\x00',
      b'z\x94\f\x90\001',
      b'z\x9c\x19\x80\x01',
      b'z\x94\x08\x90\x00',
      b'z\x84\x19\x90\x00',
      b'\xf1\x00\xb2\x06\x04',
    ],
    (Ecu.eps, 0x746, None): [
      b'\x7a\xc0\x0c\x00',
      b'z\xc0\x08\x00',
      b'\x8a\xc0\x00\x00',
      b'z\xc0\x04\x00',
      b'z\xc0\x00\x00',
      b'\x8a\xc0\x10\x00',
    ],
    (Ecu.fwdCamera, 0x787, None): [
      b'\x00\x00\x64\xb5\x1f\x40\x20\x0e',
      b'\x00\x00d\xdc\x1f@ \x0e',
      b'\x00\x00e\x1c\x1f@ \x14',
      b'\x00\x00d)\x1f@ \a',
      b'\x00\x00e+\x1f@ \x14',
      b'\000\000e+\000\000\000\000',
      b'\000\000dd\037@ \016',
      b'\000\000e\002\037@ \024',
      b'\x00\x00d)\x00\x00\x00\x00',
      b'\x00\x00c\xf4\x00\x00\x00\x00',
      b'\x00\x00d\xdc\x00\x00\x00\x00',
      b'\x00\x00dd\x00\x00\x00\x00',
    ],
    (Ecu.engine, 0x7e0, None): [
      b'\xaa\x61\x66\x73\x07',
      b'\xbeacr\a',
      b'\xc5!`r\a',
      b'\xaa!ds\a',
      b'\xaa!`u\a',
      b'\xaa!dq\a',
      b'\xaa!dt\a',
      b'\xf1\x00\xa2\x10\t',
      b'\xc5!ar\a',
      b'\xbe!as\a',
      b'\xc5!ds\a',
      b'\xc5!`s\a',
      b'\xaa!au\a',
      b'\xbe!at\a',
      b'\xaa\x00Bu\x07',
      b'\xc5!dr\x07',
      b'\xaa!aw\x07',
      b'\xaaaft\x07',
    ],
    (Ecu.transmission, 0x7e1, None): [
      b'\xe3\xe5\x46\x31\x00',
      b'\xe4\xe5\x061\x00',
      b'\xe5\xf5\x04\x00\x00',
      b'\xe3\xf5G\x00\x00',
      b'\xe3\xf5\a\x00\x00',
      b'\xe3\xf5C\x00\x00',
      b'\xf1\x00\xa4\x10@',
      b'\xe5\xf5B\x00\x00',
      b'\xe5\xf5$\000\000',
      b'\xe4\xf5\a\000\000',
      b'\xe3\xf5F\000\000',
      b'\xe4\xf5\002\000\000',
      b'\xe3\xd0\x081\x00',
      b'\xe3\xf5\x06\x00\x00',
      b'\xe3\xe5D1\x00',
    ],
  },
  CAR.IMPREZA_2020: {
    (Ecu.esp, 0x7b0, None): [
      b'\xa2 \0314\000',
      b'\xa2 \0313\000',
      b'\xa2 !i\000',
      b'\xa2 !`\000',
      b'\xf1\x00\xb2\x06\x04',
      b'\xa2  `\x00',
    ],
    (Ecu.eps, 0x746, None): [
      b'\x9a\xc0\x00\x00',
      b'\n\xc0\004\000',
      b'\x9a\xc0\x04\x00',
    ],
    (Ecu.fwdCamera, 0x787, None): [
      b'\000\000eb\037@ \"',
      b'\000\000e\x8f\037@ )',
      b'\x00\x00eb\x00\x00\x00\x00',
      b'\x00\x00eq\x1f@ "',
      b'\x00\x00eq\x00\x00\x00\x00',
    ],
    (Ecu.engine, 0x7e0, None): [
      b'\xca!ap\a',
      b'\xca!`p\a',
      b'\xca!`0\a',
      b'\xcc\"f0\a',
      b'\xcc!fp\a',
      b'\xca!a0\x07',
      b'\xf1\x00\xa2\x10\t',
      b'\xca!f@\x07',
      b'\xca!fp\x07',
    ],
    (Ecu.transmission, 0x7e1, None): [
      b'\xe6\xf5\004\000\000',
      b'\xe6\xf5$\000\000',
      b'\xe7\xf6B0\000',
      b'\xe7\xf5D0\000',
      b'\xf1\x00\xa4\x10@',
      b'\xf1\x00\xd7\x10@',
      b'\xe6\xf5D0\x00',
    ],
  },
  CAR.CROSSTREK_2020H: {
    # 2020 Crosstrek Hybrid - UDM / @revity
    # 2020 Crosstrek Hybrid - UDM / @Dave32
    # Ecu, addr, subaddr: ROM ID
    (Ecu.esp, 0x7b0, None): [
      b'\xa2 \x19e\x01',
    ],
    (Ecu.eps, 0x746, None): [
      b'\x9a\xc2\x01\x00',
    ],
    (Ecu.fwdCamera, 0x787, None): [
      b'\x00\x00el\x1f@ #',
    ],
    (Ecu.engine, 0x7e0, None): [
      b'\xd7!`@\x07',
      b'\xd7!`p\a',
    ],
  },
  CAR.FORESTER: {
    (Ecu.esp, 0x7b0, None): [
      b'\xa3 \x18\x14\x00',
      b'\xa3  \024\000',
      b'\xa3 \031\024\000',
      b'\xa3  \x14\x01',
      b'\xf1\x00\xbb\r\x05',
    ],
    (Ecu.eps, 0x746, None): [
      b'\x8d\xc0\x04\x00',
    ],
    (Ecu.fwdCamera, 0x787, None): [
      b'\x00\x00e!\x1f@ \x11',
      b'\x00\x00e\x97\x1f@ 0',
      b'\000\000e`\037@  ',
      b'\xf1\x00\xac\x02\x00',
      b'\x00\x00e!\x00\x00\x00\x00',
      b'\x00\x00e\x97\x00\x00\x00\x00',
    ],
    (Ecu.engine, 0x7e0, None): [
      b'\xb6"`A\x07',
      b'\xcf"`0\x07',
      b'\xcb\"`@\a',
      b'\xcb\"`p\a',
      b'\xf1\x00\xa2\x10\n',
    ],
    (Ecu.transmission, 0x7e1, None): [
      b'\032\xf6B0\000',
      b'\x1a\xf6F`\x00',
      b'\032\xf6b`\000',
      b'\x1a\xf6B`\x00',
      b'\xf1\x00\xa4\x10@',
      b'\x1a\xf6b0\x00',
    ],
  },
  CAR.FORESTER_2020H: {
    (Ecu.esp, 0x7b0, None): [
      b'\xa3 \x19T\x00',
    ],
    (Ecu.eps, 0x746, None): [
      b'\x8d\xc2\x00\x00',
    ],
    (Ecu.fwdCamera, 0x787, None): [
      b'\x00\x00eY\x1f@ !',
    ],
    (Ecu.engine, 0x7e0, None): [
      b'\xd2\xa1`r\x07',
    ],
    (Ecu.transmission, 0x7e1, None): [
      b'\x1b\xa7@a\x00',
    ],
  },
  CAR.FORESTER_PREGLOBAL: {
    (Ecu.esp, 0x7b0, None): [
      b'\x7d\x97\x14\x40',
      b'\xf1\x00\xbb\x0c\x04',
    ],
    (Ecu.eps, 0x746, None): [
      b'}\xc0\x10\x00',
      b'm\xc0\x10\x00',
    ],
    (Ecu.fwdCamera, 0x787, None): [
      b'\x00\x00\x64\x35\x1f\x40\x20\x09',
      b'\x00\x00c\xe9\x1f@ \x03',
      b'\x00\x00d\xd3\x1f@ \t',
    ],
    (Ecu.engine, 0x7e0, None): [
      b'\xba"@p\a',
      b'\xa7)\xa0q\a',
      b'\xf1\x82\xa7)\xa0q\a',
      b'\xba"@@\a',
    ],
    (Ecu.transmission, 0x7e1, None): [
      b'\xdc\xf2\x60\x60\x00',
      b'\xdc\xf2@`\x00',
      b'\xda\xfd\xe0\x80\x00',
      b'\xdc\xf2`\x81\000',
      b'\xdc\xf2`\x80\x00',
      b'\x1a\xf6F`\x00',
    ],
  },
  CAR.LEGACY: {
    # Ecu, addr, subaddr: ROM ID
    (Ecu.esp, 0x7b0, None): [
      b'\xa1\\  x04\x01',
    ],
    (Ecu.eps, 0x746, None): [
      b'\x9b\xc0\x11\x00',
    ],
    (Ecu.fwdCamera, 0x787, None): [
      b'\x00\x00e\x80\x00\x1f@ \x19\x00',
    ],
    (Ecu.engine, 0x7e0, None): [
      b'\xde\"a0\x07',
    ],
    (Ecu.transmission, 0x7e1, None): [
      b'\xa5\xf6\x05@\x00',
    ],
  },
  CAR.LEGACY_PREGLOBAL: {
    (Ecu.esp, 0x7b0, None): [
      b'k\x97D\x00',
      b'[\xba\xc4\x03',
      b'{\x97D\x00',
      b'[\x97D\000',
    ],
    (Ecu.eps, 0x746, None): [
      b'[\xb0\x00\x01',
      b'K\xb0\x00\x01',
      b'k\xb0\x00\x00',
    ],
    (Ecu.fwdCamera, 0x787, None): [
      b'\x00\x00c\xb7\x1f@\x10\x16',
      b'\x00\x00c\x94\x1f@\x10\x08',
      b'\x00\x00c\xec\x1f@ \x04',
    ],
    (Ecu.engine, 0x7e0, None): [
      b'\xab*@r\a',
      b'\xa0+@p\x07',
      b'\xb4"@0\x07',
      b'\xa0"@q\a',
    ],
    (Ecu.transmission, 0x7e1, None): [
      b'\xbe\xf2\x00p\x00',
      b'\xbf\xfb\xc0\x80\x00',
      b'\xbd\xf2\x00`\x00',
      b'\xbf\xf2\000\x80\000',
    ],
  },
  CAR.LEGACY_PREGLOBAL_2018: {
    # 2018 Subaru Legacy 2.5i Premium - UDM / @kram322
    # 2018 Subaru Legacy - UDM / @Hassan
    # 2018 Subaru Legacy - UDM / @Brycey92
    # Ecu, addr, subaddr: ROM ID
    (Ecu.esp, 0x7b0, None): [
      b'\x8b\x97D\x00',
      b'\x8b\x9aD\x00',
    ],
    (Ecu.eps, 0x746, None): [
      b'{\xb0\x00\x00',
    ],
    (Ecu.fwdCamera, 0x787, None): [
      b'\x00\x00df\x1f@ \n',
      b'\x00\x00df\x00\x00\x00\x00',
    ],
    (Ecu.engine, 0x7e0, None): [
      b'\xb5\"@p\a',
      b'\xb5"@P\x07',
      b'\xb5+@q\x07',
    ],
    (Ecu.transmission, 0x7e1, None): [
      b'\xbc\xf2\x00\x81\x00',
      b'\xf1\x00\xa4\x10@',
      b'\xbc\xf2\x00\x80\x00',
      b'\xbc\xfb\xc0`\x00',
    ],
  },
  CAR.LEVORG_PREGLOBAL: {
     # 2016 Subaru Levorg / @jpgnz
     # Ecu, addr, subaddr: ROM ID
     (Ecu.esp, 0x7b0, None): [
       b'j\x9c\x92\002',
     ],
     (Ecu.eps, 0x746, None): [
       b'Z\xb0\000\000',
     ],
     (Ecu.fwdCamera, 0x787, None): [
       b'\000\000c\xd3\000\000\000\000',
     ],
     (Ecu.engine, 0x7e0, None): [
       b'\xf1\x82\xa6\000\xa1t\a',
     ],
     (Ecu.transmission, 0x7e1, None): [
       b'\xcb\xd9\000p\000',
     ],
  },
  CAR.OUTBACK: {
    # 2020 Outback 2.4 XT Limited - UDM / @KingChalupa
    # 2020 Outback 2.5i Premium - UDM / @ursubpar
    # 2021 Outback - UDM / @Frye - FL
    # 2020 Outback 2.4 Touring XT  - UDM / @chrissantamaria
    # 2022 Outback - UDM / @atran913
    # 2022 Outback - UDM / @duchuy1993
    # 2022 Outback XT Touring - UDM / @cook.w.ryan
    # Ecu, addr, subaddr: ROM ID
    (Ecu.esp, 0x7b0, None): [
      b'\xa1  \x06\x01',
      b'\xa1  \a\x00',
      b'\xa1  \b\001',
      b'\xa1  \x06\x00',
      b'\xa1 "\t\x01',
      b'\xa1  \x08\x02',
      b'\xa1 \x06\x02',
      b'\xa1  \x08\x00',
    ],
    (Ecu.eps, 0x746, None): [
      b'\x9b\xc0\x10\x00',
      b'\x9b\xc0\x20\x00',
      b'\x1b\xc0\x10\x00',
    ],
    (Ecu.fwdCamera, 0x787, None): [
      b'\x00\x00eJ\x00\x1f@ \x19\x00',
      b'\000\000e\x80\000\037@ \031\000',
      b'\x00\x00e\x9a\x00\x1f@ 1\x00',
      b'\x00\x00eJ\x00\x00\x00\x00\x00\x00',
    ],
    (Ecu.engine, 0x7e0, None): [
      b'\xbc,\xa0q\x07',
      b'\xbc\"`@\a',
      b'\xde"`0\a',
      b'\xf1\x82\xbc,\xa0q\a',
      b'\xf1\x82\xe3,\xa0@\x07',
      b'\xe2"`p\x07',
      b'\xf1\x82\xe2,\xa0@\x07',
      b'\xbc"`q\x07',
    ],
    (Ecu.transmission, 0x7e1, None): [
      b'\xa5\xfe\xf7@\x00',
      b'\xa5\xf6D@\x00',
      b'\xa5\xfe\xf6@\x00',
      b'\xa7\x8e\xf40\x00',
      b'\xf1\x82\xa7\xf6D@\x00',
      b'\xa7\xfe\xf4@\x00',
    ],
  },
  CAR.OUTBACK_PREGLOBAL: {
    (Ecu.esp, 0x7b0, None): [
      b'{\x9a\xac\x00',
      b'k\x97\xac\x00',
      b'\x5b\xf7\xbc\x03',
      b'[\xf7\xac\x03',
      b'{\x97\xac\x00',
      b'k\x9a\xac\000',
      b'[\xba\xac\x03',
      b'[\xf7\xac\000',
      b'k\x97\xbc\x00',
    ],
    (Ecu.eps, 0x746, None): [
      b'k\xb0\x00\x00',
      b'[\xb0\x00\x00',
      b'\x4b\xb0\x00\x02',
      b'K\xb0\x00\x00',
      b'{\xb0\x00\x01',
      b'[\xb0\x00\x02',
    ],
    (Ecu.fwdCamera, 0x787, None): [
      b'\x00\x00c\xec\x1f@ \x04',
      b'\x00\x00c\xd1\x1f@\x10\x17',
      b'\xf1\x00\xf0\xe0\x0e',
      b'\x00\x00c\x94\x00\x00\x00\x00',
      b'\x00\x00c\x94\x1f@\x10\b',
      b'\x00\x00c\xb7\x1f@\x10\x16',
      b'\000\000c\x90\037@\020\016',
      b'\x00\x00c\xec\x37@\x04',
      b'\x00\x00c\xd1\x1f@\x10\x16',
    ],
    (Ecu.engine, 0x7e0, None): [
      b'\xb4+@p\a',
      b'\xab\"@@\a',
      b'\xa0\x62\x41\x71\x07',
      b'\xa0*@q\a',
      b'\xab*@@\a',
      b'\xb4"@0\a',
      b'\xb4"@p\a',
      b'\xab"@s\a',
      b'\xab+@@\a',
      b'\xb4"@r\a',
      b'\xa0+@@\x07',
      b'\xa0\"@\x80\a',
      b'\xa0bAs\x07',
    ],
    (Ecu.transmission, 0x7e1, None): [
      b'\xbd\xfb\xe0\x80\x00',
      b'\xbe\xf2@\x80\x00',
      b'\xbf\xe2\x40\x80\x00',
      b'\xbf\xf2@\x80\x00',
      b'\xbe\xf2@p\x00',
      b'\xbd\xf2@`\x00',
      b'\xbd\xf2@\x81\000',
      b'\xbe\xfb\xe0p\000',
      b'\xbf\xfb\xe0b\x00',
      b'\xbe\xe2@`\x00',
    ],
  },
  CAR.OUTBACK_PREGLOBAL_2018: {
    (Ecu.esp, 0x7b0, None): [
      b'\x8b\x97\xac\x00',
      b'\x8b\x9a\xac\x00',
      b'\x9b\x97\xac\x00',
      b'\x8b\x97\xbc\x00',
      b'\x8b\x99\xac\x00',
      b'\x9b\x9a\xac\000',
      b'\x9b\x97\xbe\x10',
    ],
    (Ecu.eps, 0x746, None): [
      b'{\xb0\x00\x00',
      b'{\xb0\x00\x01',
    ],
    (Ecu.fwdCamera, 0x787, None): [
      b'\x00\x00df\x1f@ \n',
      b'\x00\x00d\xfe\x1f@ \x15',
      b'\x00\x00d\x95\x00\x00\x00\x00',
      b'\x00\x00d\x95\x1f@ \x0f',
      b'\x00\x00d\xfe\x00\x00\x00\x00',
      b'\x00\x00e\x19\x1f@ \x15',
      b'\x00\x00df\x00\x00\x00\x00',
    ],
    (Ecu.engine, 0x7e0, None): [
      b'\xb5"@p\a',
      b'\xb5+@@\a',
      b'\xb5"@P\a',
      b'\xc4"@0\a',
      b'\xb5b@1\x07',
      b'\xb5q\xe0@\a',
      b'\xc4+@0\a',
      b'\xc4b@p\a',
    ],
    (Ecu.transmission, 0x7e1, None): [
      b'\xbc\xf2@\x81\x00',
      b'\xbc\xfb\xe0\x80\x00',
      b'\xbc\xf2@\x80\x00',
      b'\xbb\xf2@`\x00',
      b'\xbc\xe2@\x80\x00',
      b'\xbc\xfb\xe0`\x00',
      b'\xbc\xaf\xe0`\x00',
      b'\xbb\xfb\xe0`\000',
      b'\xbc\xf2@`\x00',
    ],
  },
  CAR.WRX_PREGLOBAL: {
    # 2018 Subaru WRX / @cferra
    # 2016 Subaru WRX / @Hexinator
    # Ecu, addr, subaddr: ROM ID
    (Ecu.esp, 0x7b0, None): [
      b'\x8a\x95R\x01',
      b'j\x95R\x02',
    ],
    (Ecu.eps, 0x746, None): [
      b'z\xb0\x00\x00',
      b'Z\xb0\x00\x00',
    ],
    (Ecu.fwdCamera, 0x787, None): [
      b'\x00\x00d\xae\x1f@ \r',
      b'\x00\x00c\x93\x1f@\x10\r',
    ],
    (Ecu.engine, 0x7e0, None): [
      b'\xf1\x82\xb2)\xa0P\x97',
      b'\xf1\x82\xa6)\xa0P\x07',
    ],
    (Ecu.transmission, 0x7e1, None): [
      b'\xcd\xfd\xd0\x80\x00',
      b'\xcb\xfd\xd0\x80\x00',
    ],
  },
}


STEER_THRESHOLD = {
  CAR.ASCENT: 80,
  CAR.IMPREZA: 80,
  CAR.IMPREZA_2020: 80,
  CAR.CROSSTREK_2020H: 80,
  CAR.FORESTER: 80,
  CAR.FORESTER_2020H: 80,
  CAR.FORESTER_PREGLOBAL: 75,
  CAR.LEGACY: 80,
  CAR.LEGACY_PREGLOBAL: 75,
  CAR.LEGACY_PREGLOBAL_2018: 75,
  CAR.LEVORG_PREGLOBAL: 75,
  CAR.OUTBACK: 80,
  CAR.OUTBACK_PREGLOBAL: 75,
  CAR.OUTBACK_PREGLOBAL_2018: 75,
  CAR.WRX_PREGLOBAL: 75,
}

DBC = {
  CAR.ASCENT: dbc_dict('subaru_global_2017_generated', None),
  CAR.IMPREZA: dbc_dict('subaru_global_2017_generated', None),
  CAR.IMPREZA_2020: dbc_dict('subaru_global_2017_generated', None),
  CAR.CROSSTREK_2020H: dbc_dict('subaru_global_2020_hybrid_generated', None),
  CAR.FORESTER: dbc_dict('subaru_global_2017_generated', None),
  CAR.FORESTER_2020H: dbc_dict('subaru_global_2017_generated', None),
  CAR.FORESTER_PREGLOBAL: dbc_dict('subaru_forester_2017_generated', None),
  CAR.LEGACY: dbc_dict('subaru_global_2017_generated', None),
  CAR.LEGACY_PREGLOBAL: dbc_dict('subaru_outback_2015_generated', None),
  CAR.LEGACY_PREGLOBAL_2018: dbc_dict('subaru_outback_2019_generated', None),
  CAR.LEVORG_PREGLOBAL: dbc_dict('subaru_forester_2017_generated', None),
  CAR.OUTBACK: dbc_dict('subaru_global_2017_generated', None),
  CAR.OUTBACK_PREGLOBAL: dbc_dict('subaru_outback_2015_generated', None),
  CAR.OUTBACK_PREGLOBAL_2018: dbc_dict('subaru_outback_2019_generated', None),
  CAR.WRX_PREGLOBAL: dbc_dict('subaru_forester_2017_generated', None),
}

PREGLOBAL_CARS = [CAR.FORESTER_PREGLOBAL, CAR.LEGACY_PREGLOBAL, CAR.LEGACY_PREGLOBAL_2018, CAR.LEVORG_PREGLOBAL, CAR.OUTBACK_PREGLOBAL, CAR.OUTBACK_PREGLOBAL_2018, CAR.WRX_PREGLOBAL]
GLOBAL_CARS_SNG = [CAR.ASCENT, CAR.IMPREZA, CAR.IMPREZA_2020, CAR.FORESTER, CAR.FORESTER_2020H]<|MERGE_RESOLUTION|>--- conflicted
+++ resolved
@@ -59,13 +59,9 @@
     SubaruCarInfo("Subaru Impreza 2020-21"),
     SubaruCarInfo("Subaru Crosstrek 2020-21"),
   ],
-<<<<<<< HEAD
   CAR.CROSSTREK_2020H: SubaruCarInfo("Subaru Crosstrek Hybrid 2020"),
-  CAR.FORESTER: SubaruCarInfo("Subaru Forester 2019-21", good_torque=True),
-  CAR.FORESTER_2020H: SubaruCarInfo("Subaru Forester Hybrid 2020", good_torque=True),
-=======
   CAR.FORESTER: SubaruCarInfo("Subaru Forester 2019-21", "All"),
->>>>>>> c21ee5b7
+  CAR.FORESTER_2020H: SubaruCarInfo("Subaru Forester Hybrid 2020"),
   CAR.FORESTER_PREGLOBAL: SubaruCarInfo("Subaru Forester 2017-18"),
   CAR.LEGACY: SubaruCarInfo("Subaru Legacy 2020"),
   CAR.LEGACY_PREGLOBAL: SubaruCarInfo("Subaru Legacy 2015-17"),
