--- conflicted
+++ resolved
@@ -146,12 +146,9 @@
     {"LastUpdateException", CLEAR_ON_MANAGER_START},
     {"LastUpdateTime", PERSISTENT},
     {"LiveParameters", PERSISTENT},
-<<<<<<< HEAD
-    {"ManualParkingBrakeSNGToggle", PERSISTENT},
-=======
     {"LiveTorqueCarParams", PERSISTENT},
     {"LiveTorqueParameters", PERSISTENT | DONT_LOG},
->>>>>>> 84adb8d9
+    {"ManualParkingBrakeSNGToggle", PERSISTENT},
     {"NavDestination", CLEAR_ON_MANAGER_START | CLEAR_ON_IGNITION_OFF},
     {"NavSettingTime24h", PERSISTENT},
     {"NavSettingLeftSide", PERSISTENT},
