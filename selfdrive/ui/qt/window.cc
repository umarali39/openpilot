#include "selfdrive/ui/qt/window.h"

#include <QFontDatabase>

#include "selfdrive/hardware/hw.h"

MainWindow::MainWindow(QWidget *parent) : QWidget(parent) {
  main_layout = new QStackedLayout(this);
  main_layout->setMargin(0);

  onboardingWindow = new OnboardingWindow(this);
  main_layout->addWidget(onboardingWindow);
  QObject::connect(onboardingWindow, &OnboardingWindow::onboardingDone, [=]() {
    main_layout->setCurrentWidget(homeWindow);
  });

  homeWindow = new HomeWindow(this);
  main_layout->addWidget(homeWindow);
  QObject::connect(homeWindow, &HomeWindow::openSettings, this, &MainWindow::openSettings);
  QObject::connect(homeWindow, &HomeWindow::closeSettings, this, &MainWindow::closeSettings);
  QObject::connect(&qs, &QUIState::uiUpdate, homeWindow, &HomeWindow::update);
  QObject::connect(&qs, &QUIState::offroadTransition, homeWindow, &HomeWindow::offroadTransition);
  QObject::connect(&qs, &QUIState::offroadTransition, homeWindow, &HomeWindow::offroadTransitionSignal);
  QObject::connect(&device, &Device::displayPowerChanged, homeWindow, &HomeWindow::displayPowerChanged);

  settingsWindow = new SettingsWindow(this);
  main_layout->addWidget(settingsWindow);
  QObject::connect(settingsWindow, &SettingsWindow::closeSettings, this, &MainWindow::closeSettings);
  QObject::connect(&qs, &QUIState::offroadTransition, settingsWindow, &SettingsWindow::offroadTransition);
  QObject::connect(settingsWindow, &SettingsWindow::reviewTrainingGuide, [=]() {
    main_layout->setCurrentWidget(onboardingWindow);
  });
  QObject::connect(settingsWindow, &SettingsWindow::showDriverView, [=] {
    homeWindow->showDriverView(true);
  });

  device.setAwake(true, true);
  QObject::connect(&qs, &QUIState::uiUpdate, &device, &Device::update);
  QObject::connect(&qs, &QUIState::offroadTransition, [=](bool offroad) {
    if (!offroad) {
      closeSettings();
    }
  });
  QObject::connect(&device, &Device::displayPowerChanged, [=]() {
     if(main_layout->currentWidget() != onboardingWindow) {
       closeSettings();
     }
  });

  // load fonts
  QFontDatabase::addApplicationFont("../assets/fonts/opensans_regular.ttf");
  QFontDatabase::addApplicationFont("../assets/fonts/opensans_bold.ttf");
  QFontDatabase::addApplicationFont("../assets/fonts/opensans_semibold.ttf");

  // no outline to prevent the focus rectangle
  setStyleSheet(R"(
    * {
      font-family: Inter;
      outline: none;
    }
  )");
}

void MainWindow::openSettings() {
  main_layout->setCurrentWidget(settingsWindow);
}

void MainWindow::closeSettings() {
  main_layout->setCurrentWidget(homeWindow);
<<<<<<< HEAD
=======

  if (QUIState::ui_state.scene.started) {
    emit homeWindow->showSidebar(false);
  }
>>>>>>> 7f3bec03
}

bool MainWindow::eventFilter(QObject *obj, QEvent *event) {
  // wake screen on tap
  if (event->type() == QEvent::MouseButtonPress) {
    device.setAwake(true, true);
  }

#ifdef QCOM
  // filter out touches while in android activity
  const static QSet<QEvent::Type> filter_events({QEvent::MouseButtonPress, QEvent::MouseMove, QEvent::TouchBegin, QEvent::TouchUpdate, QEvent::TouchEnd});
  if (HardwareEon::launched_activity && filter_events.contains(event->type())) {
    HardwareEon::check_activity();
    if (HardwareEon::launched_activity) {
      return true;
    }
  }
#endif
  return false;
}<|MERGE_RESOLUTION|>--- conflicted
+++ resolved
@@ -67,13 +67,10 @@
 
 void MainWindow::closeSettings() {
   main_layout->setCurrentWidget(homeWindow);
-<<<<<<< HEAD
-=======
 
   if (QUIState::ui_state.scene.started) {
     emit homeWindow->showSidebar(false);
   }
->>>>>>> 7f3bec03
 }
 
 bool MainWindow::eventFilter(QObject *obj, QEvent *event) {
