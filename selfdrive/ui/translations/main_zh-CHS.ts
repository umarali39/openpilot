<?xml version="1.0" encoding="utf-8"?>
<!DOCTYPE TS>
<TS version="2.1" language="zh_CN">
<context>
    <name>AbstractAlert</name>
    <message>
        <source>Close</source>
        <translation>关闭</translation>
    </message>
    <message>
        <source>Snooze Update</source>
        <translation>暂停更新</translation>
    </message>
    <message>
        <source>Reboot and Update</source>
        <translation>重启并更新</translation>
    </message>
</context>
<context>
    <name>AdvancedNetworking</name>
    <message>
        <source>Back</source>
        <translation>返回</translation>
    </message>
    <message>
        <source>Enable Tethering</source>
        <translation>启用WiFi热点</translation>
    </message>
    <message>
        <source>Tethering Password</source>
        <translation>WiFi热点密码</translation>
    </message>
    <message>
        <source>EDIT</source>
        <translation>编辑</translation>
    </message>
    <message>
        <source>Enter new tethering password</source>
        <translation>输入新的WiFi热点密码</translation>
    </message>
    <message>
        <source>IP Address</source>
        <translation>IP地址</translation>
    </message>
    <message>
        <source>Enable Roaming</source>
        <translation>启用数据漫游</translation>
    </message>
    <message>
        <source>APN Setting</source>
        <translation>APN设置</translation>
    </message>
    <message>
        <source>Enter APN</source>
        <translation>输入APN</translation>
    </message>
    <message>
        <source>leave blank for automatic configuration</source>
        <translation>留空以自动配置</translation>
    </message>
    <message>
        <source>Cellular Metered</source>
        <translation type="unfinished"></translation>
    </message>
    <message>
        <source>Prevent large data uploads when on a metered connection</source>
        <translation type="unfinished"></translation>
    </message>
</context>
<context>
    <name>ConfirmationDialog</name>
    <message>
        <source>Ok</source>
        <translation>好的</translation>
    </message>
    <message>
        <source>Cancel</source>
        <translation>取消</translation>
    </message>
</context>
<context>
    <name>DeclinePage</name>
    <message>
        <source>You must accept the Terms and Conditions in order to use openpilot.</source>
        <translation>您必须接受条款和条件以使用openpilot。</translation>
    </message>
    <message>
        <source>Back</source>
        <translation>返回</translation>
    </message>
    <message>
        <source>Decline, uninstall %1</source>
        <translation>拒绝并卸载%1</translation>
    </message>
</context>
<context>
    <name>DevicePanel</name>
    <message>
<<<<<<< HEAD
        <location filename="../qt/offroad/settings.cc" line="+163"/>
=======
>>>>>>> 84adb8d9
        <source>Dongle ID</source>
        <translation>设备ID（Dongle ID）</translation>
    </message>
    <message>
        <source>N/A</source>
        <translation>N/A</translation>
    </message>
    <message>
        <source>Serial</source>
        <translation>序列号</translation>
    </message>
    <message>
        <source>Driver Camera</source>
        <translation>驾驶员摄像头</translation>
    </message>
    <message>
        <source>PREVIEW</source>
        <translation>预览</translation>
    </message>
    <message>
        <source>Preview the driver facing camera to ensure that driver monitoring has good visibility. (vehicle must be off)</source>
        <translation>打开并预览驾驶员摄像头，以确保驾驶员监控具有良好视野。仅熄火时可用。</translation>
    </message>
    <message>
        <source>Reset Calibration</source>
        <translation>重置设备校准</translation>
    </message>
    <message>
        <source>RESET</source>
        <translation>重置</translation>
    </message>
    <message>
        <source>Are you sure you want to reset calibration?</source>
        <translation>您确定要重置设备校准吗？</translation>
    </message>
    <message>
        <source>Review Training Guide</source>
        <translation>新手指南</translation>
    </message>
    <message>
        <source>REVIEW</source>
        <translation>查看</translation>
    </message>
    <message>
        <source>Review the rules, features, and limitations of openpilot</source>
        <translation>查看openpilot的使用规则，以及其功能和限制。</translation>
    </message>
    <message>
        <source>Are you sure you want to review the training guide?</source>
        <translation>您确定要查看新手指南吗？</translation>
    </message>
    <message>
        <source>Regulatory</source>
        <translation>监管信息</translation>
    </message>
    <message>
        <source>VIEW</source>
        <translation>查看</translation>
    </message>
    <message>
        <source>Change Language</source>
        <translation>切换语言</translation>
    </message>
    <message>
        <source>CHANGE</source>
        <translation>切换</translation>
    </message>
    <message>
        <source>Select a language</source>
        <translation>选择语言</translation>
    </message>
    <message>
        <source>Reboot</source>
        <translation>重启</translation>
    </message>
    <message>
        <source>Power Off</source>
        <translation>关机</translation>
    </message>
    <message>
        <source>openpilot requires the device to be mounted within 4° left or right and within 5° up or 8° down. openpilot is continuously calibrating, resetting is rarely required.</source>
        <translation>openpilot要求设备安装的偏航角在左4°和右4°之间，俯仰角在上5°和下8°之间。一般来说，openpilot会持续更新校准，很少需要重置。</translation>
    </message>
    <message>
        <source> Your device is pointed %1° %2 and %3° %4.</source>
        <translation>您的设备校准为%1° %2、%3° %4。</translation>
    </message>
    <message>
        <source>down</source>
        <translation>朝下</translation>
    </message>
    <message>
        <source>up</source>
        <translation>朝上</translation>
    </message>
    <message>
        <source>left</source>
        <translation>朝左</translation>
    </message>
    <message>
        <source>right</source>
        <translation>朝右</translation>
    </message>
    <message>
        <source>Are you sure you want to reboot?</source>
        <translation>您确定要重新启动吗？</translation>
    </message>
    <message>
        <source>Disengage to Reboot</source>
        <translation>取消openpilot以重新启动</translation>
    </message>
    <message>
        <source>Are you sure you want to power off?</source>
        <translation>您确定要关机吗？</translation>
    </message>
    <message>
        <source>Disengage to Power Off</source>
        <translation>取消openpilot以关机</translation>
    </message>
</context>
<context>
    <name>DriveStats</name>
    <message>
        <source>Drives</source>
        <translation>旅程数</translation>
    </message>
    <message>
        <source>Hours</source>
        <translation>小时</translation>
    </message>
    <message>
        <source>ALL TIME</source>
        <translation>全部</translation>
    </message>
    <message>
        <source>PAST WEEK</source>
        <translation>过去一周</translation>
    </message>
    <message>
        <source>KM</source>
        <translation>公里</translation>
    </message>
    <message>
        <source>Miles</source>
        <translation>英里</translation>
    </message>
</context>
<context>
    <name>DriverViewScene</name>
    <message>
        <source>camera starting</source>
        <translation>正在启动相机</translation>
    </message>
</context>
<context>
    <name>InputDialog</name>
    <message>
        <source>Cancel</source>
        <translation>取消</translation>
    </message>
    <message numerus="yes">
        <source>Need at least %n character(s)!</source>
        <translation>
            <numerusform>至少需要 %n 个字符！</numerusform>
        </translation>
    </message>
</context>
<context>
    <name>Installer</name>
    <message>
        <source>Installing...</source>
        <translation>正在安装……</translation>
    </message>
    <message>
        <source>Receiving objects: </source>
        <translation>正在接收： </translation>
    </message>
    <message>
        <source>Resolving deltas: </source>
        <translation>正在处理： </translation>
    </message>
    <message>
        <source>Updating files: </source>
        <translation>正在更新文件： </translation>
    </message>
</context>
<context>
    <name>MapETA</name>
    <message>
        <source>eta</source>
        <translation>埃塔</translation>
    </message>
    <message>
        <source>min</source>
        <translation>分钟</translation>
    </message>
    <message>
        <source>hr</source>
        <translation>小时</translation>
    </message>
    <message>
        <source>km</source>
        <translation>km</translation>
    </message>
    <message>
        <source>mi</source>
        <translation>mi</translation>
    </message>
</context>
<context>
    <name>MapInstructions</name>
    <message>
        <source> km</source>
        <translation> km</translation>
    </message>
    <message>
        <source> m</source>
        <translation> m</translation>
    </message>
    <message>
        <source> mi</source>
        <translation> mi</translation>
    </message>
    <message>
        <source> ft</source>
        <translation> ft</translation>
    </message>
</context>
<context>
    <name>MapPanel</name>
    <message>
        <source>Current Destination</source>
        <translation>当前目的地</translation>
    </message>
    <message>
        <source>CLEAR</source>
        <translation>清空</translation>
    </message>
    <message>
        <source>Recent Destinations</source>
        <translation>最近目的地</translation>
    </message>
    <message>
        <source>Try the Navigation Beta</source>
        <translation>试用导航测试版</translation>
    </message>
    <message>
        <source>Get turn-by-turn directions displayed and more with a comma
prime subscription. Sign up now: https://connect.comma.ai</source>
        <translation>订阅comma prime以获取导航。 
立即注册：https://connect.comma.ai</translation>
    </message>
    <message>
        <source>No home
location set</source>
        <translation>家：未设定</translation>
    </message>
    <message>
        <source>No work
location set</source>
        <translation>工作：未设定</translation>
    </message>
    <message>
        <source>no recent destinations</source>
        <translation>无最近目的地</translation>
    </message>
</context>
<context>
    <name>MapWindow</name>
    <message>
        <source>Map Loading</source>
        <translation>地图加载中</translation>
    </message>
    <message>
        <source>Waiting for GPS</source>
        <translation>等待 GPS</translation>
    </message>
</context>
<context>
    <name>MultiOptionDialog</name>
    <message>
        <source>Select</source>
        <translation>选择</translation>
    </message>
    <message>
        <source>Cancel</source>
        <translation>取消</translation>
    </message>
</context>
<context>
    <name>Networking</name>
    <message>
        <source>Advanced</source>
        <translation>高级</translation>
    </message>
    <message>
        <source>Enter password</source>
        <translation>输入密码</translation>
    </message>
    <message>
        <source>for &quot;%1&quot;</source>
        <translation>网络名称：&quot;%1&quot;</translation>
    </message>
    <message>
        <source>Wrong password</source>
        <translation>密码错误</translation>
    </message>
</context>
<context>
    <name>NvgWindow</name>
    <message>
        <source>km/h</source>
        <translation>km/h</translation>
    </message>
    <message>
        <source>mph</source>
        <translation>mph</translation>
    </message>
    <message>
        <source>MAX</source>
        <translation>最高定速</translation>
    </message>
    <message>
        <source>SPEED</source>
        <translation>SPEED</translation>
    </message>
    <message>
        <source>LIMIT</source>
        <translation>LIMIT</translation>
    </message>
</context>
<context>
    <name>OffroadHome</name>
    <message>
        <source>UPDATE</source>
        <translation>更新</translation>
    </message>
    <message>
        <source> ALERTS</source>
        <translation> 警报</translation>
    </message>
    <message>
        <source> ALERT</source>
        <translation> 警报</translation>
    </message>
</context>
<context>
    <name>PairingPopup</name>
    <message>
<<<<<<< HEAD
        <location filename="../qt/widgets/prime.cc" line="+88"/>
=======
>>>>>>> 84adb8d9
        <source>Pair your device to your comma account</source>
        <translation>将您的设备与comma账号配对</translation>
    </message>
    <message>
        <source>Go to https://connect.comma.ai on your phone</source>
        <translation>在手机上访问 https://connect.comma.ai</translation>
    </message>
    <message>
        <source>Click &quot;add new device&quot; and scan the QR code on the right</source>
        <translation>点击“添加新设备”，扫描右侧二维码</translation>
    </message>
    <message>
        <source>Bookmark connect.comma.ai to your home screen to use it like an app</source>
        <translation>将 connect.comma.ai 收藏到您的主屏幕，以便像应用程序一样使用它</translation>
    </message>
</context>
<context>
    <name>PrimeAdWidget</name>
    <message>
        <source>Upgrade Now</source>
        <translation>现在升级</translation>
    </message>
    <message>
        <source>Become a comma prime member at connect.comma.ai</source>
        <translation>打开connect.comma.ai以注册comma prime会员</translation>
    </message>
    <message>
        <source>PRIME FEATURES:</source>
        <translation>comma prime特权：</translation>
    </message>
    <message>
        <source>Remote access</source>
        <translation>远程访问</translation>
    </message>
    <message>
        <source>1 year of storage</source>
        <translation>1年数据存储</translation>
    </message>
    <message>
        <source>Developer perks</source>
        <translation>开发者福利</translation>
    </message>
</context>
<context>
    <name>PrimeUserWidget</name>
    <message>
        <source>✓ SUBSCRIBED</source>
        <translation>✓ 已订阅</translation>
    </message>
    <message>
        <source>comma prime</source>
        <translation>comma prime</translation>
    </message>
    <message>
        <source>CONNECT.COMMA.AI</source>
        <translation>CONNECT.COMMA.AI</translation>
    </message>
    <message>
        <source>COMMA POINTS</source>
        <translation>COMMA POINTS点数</translation>
    </message>
</context>
<context>
    <name>QObject</name>
    <message>
        <source>Reboot</source>
        <translation>重启</translation>
    </message>
    <message>
        <source>Exit</source>
        <translation>退出</translation>
    </message>
    <message>
        <source>dashcam</source>
        <translation>行车记录仪</translation>
    </message>
    <message>
        <source>openpilot</source>
        <translation>openpilot</translation>
    </message>
    <message numerus="yes">
        <source>%n minute(s) ago</source>
        <translation>
            <numerusform>%n 分钟前</numerusform>
        </translation>
    </message>
    <message numerus="yes">
        <source>%n hour(s) ago</source>
        <translation>
            <numerusform>%n 小时前</numerusform>
        </translation>
    </message>
    <message numerus="yes">
        <source>%n day(s) ago</source>
        <translation>
            <numerusform>%n 天前</numerusform>
        </translation>
    </message>
</context>
<context>
    <name>Reset</name>
    <message>
        <source>Reset failed. Reboot to try again.</source>
        <translation>重置失败。 重新启动以重试。</translation>
    </message>
    <message>
        <source>Are you sure you want to reset your device?</source>
        <translation>您确定要重置您的设备吗？</translation>
    </message>
    <message>
        <source>Resetting device...</source>
        <translation>正在重置设备……</translation>
    </message>
    <message>
        <source>System Reset</source>
        <translation>恢复出厂设置</translation>
    </message>
    <message>
        <source>System reset triggered. Press confirm to erase all content and settings. Press cancel to resume boot.</source>
        <translation>已触发系统重置：确认以删除所有内容和设置。取消以正常启动设备。</translation>
    </message>
    <message>
        <source>Cancel</source>
        <translation>取消</translation>
    </message>
    <message>
        <source>Reboot</source>
        <translation>重启</translation>
    </message>
    <message>
        <source>Confirm</source>
        <translation>确认</translation>
    </message>
    <message>
        <source>Unable to mount data partition. Press confirm to reset your device.</source>
        <translation>无法挂载数据分区。 确认以重置您的设备。</translation>
    </message>
</context>
<context>
    <name>RichTextDialog</name>
    <message>
        <source>Ok</source>
        <translation>好的</translation>
    </message>
</context>
<context>
    <name>SettingsWindow</name>
    <message>
        <source>×</source>
        <translation>×</translation>
    </message>
    <message>
        <source>Device</source>
        <translation>设备</translation>
    </message>
    <message>
        <source>Network</source>
        <translation>网络</translation>
    </message>
    <message>
        <source>Toggles</source>
        <translation>设定</translation>
    </message>
    <message>
        <source>Software</source>
        <translation>软件</translation>
    </message>
    <message>
        <source>Navigation</source>
        <translation>导航</translation>
    </message>
</context>
<context>
    <name>Setup</name>
    <message>
        <source>WARNING: Low Voltage</source>
        <translation>警告：低电压</translation>
    </message>
    <message>
        <source>Power your device in a car with a harness or proceed at your own risk.</source>
        <translation>请使用car harness线束为您的设备供电，或自行承担风险。</translation>
    </message>
    <message>
        <source>Power off</source>
        <translation>关机</translation>
    </message>
    <message>
        <source>Continue</source>
        <translation>继续</translation>
    </message>
    <message>
        <source>Getting Started</source>
        <translation>开始设置</translation>
    </message>
    <message>
        <source>Before we get on the road, let’s finish installation and cover some details.</source>
        <translation>开始旅程之前，让我们完成安装并介绍一些细节。</translation>
    </message>
    <message>
        <source>Connect to Wi-Fi</source>
        <translation>连接到WiFi</translation>
    </message>
    <message>
        <source>Back</source>
        <translation>返回</translation>
    </message>
    <message>
        <source>Continue without Wi-Fi</source>
        <translation>不连接WiFi并继续</translation>
    </message>
    <message>
        <source>Waiting for internet</source>
        <translation>等待网络连接</translation>
    </message>
    <message>
        <source>Choose Software to Install</source>
        <translation>选择要安装的软件</translation>
    </message>
    <message>
        <source>Dashcam</source>
        <translation>Dashcam（行车记录仪）</translation>
    </message>
    <message>
        <source>Custom Software</source>
        <translation>自定义软件</translation>
    </message>
    <message>
        <source>Enter URL</source>
        <translation>输入网址</translation>
    </message>
    <message>
        <source>for Custom Software</source>
        <translation>以下载自定义软件</translation>
    </message>
    <message>
        <source>Downloading...</source>
        <translation>正在下载……</translation>
    </message>
    <message>
        <source>Download Failed</source>
        <translation>下载失败</translation>
    </message>
    <message>
        <source>Ensure the entered URL is valid, and the device’s internet connection is good.</source>
        <translation>请确保互联网连接良好且输入的URL有效。</translation>
    </message>
    <message>
        <source>Reboot device</source>
        <translation>重启设备</translation>
    </message>
    <message>
        <source>Start over</source>
        <translation>重来</translation>
    </message>
</context>
<context>
    <name>SetupWidget</name>
    <message>
        <source>Finish Setup</source>
        <translation>完成设置</translation>
    </message>
    <message>
        <source>Pair your device with comma connect (connect.comma.ai) and claim your comma prime offer.</source>
        <translation>将您的设备与comma connect （connect.comma.ai）配对并领取您的comma prime优惠。</translation>
    </message>
    <message>
        <source>Pair device</source>
        <translation>配对设备</translation>
    </message>
</context>
<context>
    <name>Sidebar</name>
    <message>
        <source>CONNECT</source>
        <translation>CONNECT</translation>
    </message>
    <message>
        <source>OFFLINE</source>
        <translation>离线</translation>
    </message>
    <message>
        <source>ONLINE</source>
        <translation>在线</translation>
    </message>
    <message>
        <source>ERROR</source>
        <translation>连接出错</translation>
    </message>
    <message>
        <source>TEMP</source>
        <translation>设备温度</translation>
    </message>
    <message>
        <source>HIGH</source>
        <translation>过热</translation>
    </message>
    <message>
        <source>GOOD</source>
        <translation>良好</translation>
    </message>
    <message>
        <source>OK</source>
        <translation>一般</translation>
    </message>
    <message>
        <source>VEHICLE</source>
        <translation>车辆连接</translation>
    </message>
    <message>
        <source>NO</source>
        <translation>无</translation>
    </message>
    <message>
        <source>PANDA</source>
        <translation>PANDA</translation>
    </message>
    <message>
        <source>GPS</source>
        <translation>GPS</translation>
    </message>
    <message>
        <source>SEARCH</source>
        <translation>搜索中</translation>
    </message>
    <message>
        <source>--</source>
        <translation>--</translation>
    </message>
    <message>
        <source>Wi-Fi</source>
        <translation>Wi-Fi</translation>
    </message>
    <message>
        <source>ETH</source>
        <translation>以太网</translation>
    </message>
    <message>
        <source>2G</source>
        <translation>2G</translation>
    </message>
    <message>
        <source>3G</source>
        <translation>3G</translation>
    </message>
    <message>
        <source>LTE</source>
        <translation>LTE</translation>
    </message>
    <message>
        <source>5G</source>
        <translation>5G</translation>
    </message>
</context>
<context>
    <name>SoftwarePanel</name>
    <message>
        <source>Updates are only downloaded while the car is off.</source>
        <translation type="unfinished"></translation>
    </message>
    <message>
        <source>Current Version</source>
        <translation type="unfinished"></translation>
    </message>
    <message>
        <source>Download</source>
        <translation type="unfinished"></translation>
    </message>
    <message>
        <source>Install Update</source>
        <translation type="unfinished"></translation>
    </message>
    <message>
        <source>INSTALL</source>
        <translation type="unfinished"></translation>
    </message>
    <message>
        <source>Target Branch</source>
        <translation type="unfinished"></translation>
    </message>
    <message>
        <source>SELECT</source>
        <translation type="unfinished"></translation>
    </message>
    <message>
        <source>Select a branch</source>
        <translation type="unfinished"></translation>
    </message>
    <message>
        <source>UNINSTALL</source>
        <translation>卸载</translation>
    </message>
    <message>
        <source>Uninstall %1</source>
        <translation>卸载 %1</translation>
    </message>
    <message>
        <source>Are you sure you want to uninstall?</source>
        <translation>您确定要卸载吗？</translation>
    </message>
    <message>
        <source>CHECK</source>
        <translation>查看</translation>
    </message>
</context>
<context>
    <name>SshControl</name>
    <message>
        <source>SSH Keys</source>
        <translation>SSH密钥</translation>
    </message>
    <message>
        <source>Warning: This grants SSH access to all public keys in your GitHub settings. Never enter a GitHub username other than your own. A comma employee will NEVER ask you to add their GitHub username.</source>
        <translation>警告：这将授予SSH访问权限给您GitHub设置中的所有公钥。切勿输入您自己以外的GitHub用户名。comma员工永远不会要求您添加他们的GitHub用户名。</translation>
    </message>
    <message>
        <source>ADD</source>
        <translation>添加</translation>
    </message>
    <message>
        <source>Enter your GitHub username</source>
        <translation>输入您的GitHub用户名</translation>
    </message>
    <message>
        <source>LOADING</source>
        <translation>正在加载</translation>
    </message>
    <message>
        <source>REMOVE</source>
        <translation>删除</translation>
    </message>
    <message>
        <source>Username &apos;%1&apos; has no keys on GitHub</source>
        <translation>用户名“%1”在GitHub上没有密钥</translation>
    </message>
    <message>
        <source>Request timed out</source>
        <translation>请求超时</translation>
    </message>
    <message>
        <source>Username &apos;%1&apos; doesn&apos;t exist on GitHub</source>
        <translation>GitHub上不存在用户名“%1”</translation>
    </message>
</context>
<context>
    <name>SshToggle</name>
    <message>
        <source>Enable SSH</source>
        <translation>启用SSH</translation>
    </message>
</context>
<context>
    <name>TermsPage</name>
    <message>
        <source>Terms &amp; Conditions</source>
        <translation>条款和条件</translation>
    </message>
    <message>
        <source>Decline</source>
        <translation>拒绝</translation>
    </message>
    <message>
        <source>Scroll to accept</source>
        <translation>滑动以接受</translation>
    </message>
    <message>
        <source>Agree</source>
        <translation>同意</translation>
    </message>
</context>
<context>
    <name>TogglesPanel</name>
    <message>
<<<<<<< HEAD
        <location filename="../qt/offroad/settings.cc" line="-336"/>
=======
>>>>>>> 84adb8d9
        <source>Enable openpilot</source>
        <translation>启用openpilot</translation>
    </message>
    <message>
        <source>Use the openpilot system for adaptive cruise control and lane keep driver assistance. Your attention is required at all times to use this feature. Changing this setting takes effect when the car is powered off.</source>
        <translation>使用openpilot进行自适应巡航和车道保持辅助。使用此功能时您必须时刻保持注意力。该设置的更改在熄火时生效。</translation>
    </message>
    <message>
        <source>Enable Lane Departure Warnings</source>
        <translation>启用车道偏离警告</translation>
    </message>
    <message>
        <source>Receive alerts to steer back into the lane when your vehicle drifts over a detected lane line without a turn signal activated while driving over 31 mph (50 km/h).</source>
        <translation>车速超过31mph（50km/h）时，若检测到车辆越过车道线且未打转向灯，系统将发出警告以提醒您返回车道。</translation>
    </message>
    <message>
        <source>Use Metric System</source>
        <translation>使用公制单位</translation>
    </message>
    <message>
        <source>Display speed in km/h instead of mph.</source>
        <translation>显示车速时，以km/h代替mph。</translation>
    </message>
    <message>
        <source>Record and Upload Driver Camera</source>
        <translation>录制并上传驾驶员摄像头</translation>
    </message>
    <message>
        <source>Upload data from the driver facing camera and help improve the driver monitoring algorithm.</source>
        <translation>上传驾驶员摄像头的数据，帮助改进驾驶员监控算法。</translation>
    </message>
    <message>
<<<<<<< HEAD
        <location line="+23"/>
=======
>>>>>>> 84adb8d9
        <source>🌮 End-to-end longitudinal (extremely alpha) 🌮</source>
        <translation>🌮 端对端纵向控制（实验性功能） 🌮</translation>
    </message>
    <message>
        <source>Experimental openpilot longitudinal control</source>
        <translation type="unfinished"></translation>
    </message>
    <message>
        <source>&lt;b&gt;WARNING: openpilot longitudinal control is experimental for this car and will disable AEB.&lt;/b&gt;</source>
        <translation type="unfinished"></translation>
    </message>
    <message>
        <source>Let the driving model control the gas and brakes. openpilot will drive as it thinks a human would. Super experimental.</source>
        <translation>让驾驶模型直接控制油门和刹车，openpilot将会模仿人类司机的驾驶方式。该功能仍非常实验性。</translation>
    </message>
    <message>
        <source>openpilot longitudinal control is not currently available for this car.</source>
        <translation type="unfinished"></translation>
    </message>
    <message>
        <source>Enable experimental longitudinal control to enable this.</source>
        <translation type="unfinished"></translation>
    </message>
    <message>
<<<<<<< HEAD
        <location line="-67"/>
=======
>>>>>>> 84adb8d9
        <source>Disengage On Accelerator Pedal</source>
        <translation>踩油门时取消控制</translation>
    </message>
    <message>
        <source>When enabled, pressing the accelerator pedal will disengage openpilot.</source>
        <translation>启用后，踩下油门踏板将取消openpilot。</translation>
    </message>
    <message>
<<<<<<< HEAD
        <location line="+5"/>
        <source>Subaru Manual PB Stop and Go</source>
        <translation></translation>
    </message>
    <message>
        <location line="+1"/>
        <source>Experimental feature to enable stop and go for Subaru Global models with manual handbrake. Models with electric parking brake should keep this disabled.</source>
        <translation></translation>
    </message>
    <message>
        <location line="+5"/>
        <source>Firmware query delay</source>
        <translation></translation>
    </message>
    <message>
        <location line="+1"/>
        <source>Add 10 second delay before running FPv2 ECU firmware queries. May be needed for Subaru pre-global models</source>
        <translation></translation>
    </message>
    <message>
        <location line="+18"/>
=======
>>>>>>> 84adb8d9
        <source>Show ETA in 24h Format</source>
        <translation>以24小时格式显示预计到达时间</translation>
    </message>
    <message>
        <source>Use 24h format instead of am/pm</source>
        <translation>使用24小时制代替am/pm</translation>
    </message>
    <message>
        <source>Show Map on Left Side of UI</source>
        <translation>在介面左侧显示地图</translation>
    </message>
    <message>
        <source>Show map on left side when in split screen view.</source>
        <translation>在分屏模式中，将地图置于屏幕左侧。</translation>
    </message>
</context>
<context>
    <name>Updater</name>
    <message>
        <source>Update Required</source>
        <translation>需要更新</translation>
    </message>
    <message>
        <source>An operating system update is required. Connect your device to Wi-Fi for the fastest update experience. The download size is approximately 1GB.</source>
        <translation>操作系统需要更新。请将您的设备连接到WiFi以获取更快的更新体验。下载大小约为1GB。</translation>
    </message>
    <message>
        <source>Connect to Wi-Fi</source>
        <translation>连接到WiFi</translation>
    </message>
    <message>
        <source>Install</source>
        <translation>安装</translation>
    </message>
    <message>
        <source>Back</source>
        <translation>返回</translation>
    </message>
    <message>
        <source>Loading...</source>
        <translation>正在加载……</translation>
    </message>
    <message>
        <source>Reboot</source>
        <translation>重启</translation>
    </message>
    <message>
        <source>Update failed</source>
        <translation>更新失败</translation>
    </message>
</context>
<context>
    <name>WifiUI</name>
    <message>
        <source>Scanning for networks...</source>
        <translation>正在扫描网络……</translation>
    </message>
    <message>
        <source>CONNECTING...</source>
        <translation>正在连接……</translation>
    </message>
    <message>
        <source>FORGET</source>
        <translation>忘记</translation>
    </message>
    <message>
        <source>Forget Wi-Fi Network &quot;%1&quot;?</source>
        <translation>忘记WiFi网络 &quot;%1&quot;?</translation>
    </message>
</context>
</TS><|MERGE_RESOLUTION|>--- conflicted
+++ resolved
@@ -96,10 +96,6 @@
 <context>
     <name>DevicePanel</name>
     <message>
-<<<<<<< HEAD
-        <location filename="../qt/offroad/settings.cc" line="+163"/>
-=======
->>>>>>> 84adb8d9
         <source>Dongle ID</source>
         <translation>设备ID（Dongle ID）</translation>
     </message>
@@ -449,10 +445,6 @@
 <context>
     <name>PairingPopup</name>
     <message>
-<<<<<<< HEAD
-        <location filename="../qt/widgets/prime.cc" line="+88"/>
-=======
->>>>>>> 84adb8d9
         <source>Pair your device to your comma account</source>
         <translation>将您的设备与comma账号配对</translation>
     </message>
@@ -925,10 +917,6 @@
 <context>
     <name>TogglesPanel</name>
     <message>
-<<<<<<< HEAD
-        <location filename="../qt/offroad/settings.cc" line="-336"/>
-=======
->>>>>>> 84adb8d9
         <source>Enable openpilot</source>
         <translation>启用openpilot</translation>
     </message>
@@ -961,10 +949,6 @@
         <translation>上传驾驶员摄像头的数据，帮助改进驾驶员监控算法。</translation>
     </message>
     <message>
-<<<<<<< HEAD
-        <location line="+23"/>
-=======
->>>>>>> 84adb8d9
         <source>🌮 End-to-end longitudinal (extremely alpha) 🌮</source>
         <translation>🌮 端对端纵向控制（实验性功能） 🌮</translation>
     </message>
@@ -989,10 +973,6 @@
         <translation type="unfinished"></translation>
     </message>
     <message>
-<<<<<<< HEAD
-        <location line="-67"/>
-=======
->>>>>>> 84adb8d9
         <source>Disengage On Accelerator Pedal</source>
         <translation>踩油门时取消控制</translation>
     </message>
@@ -1001,30 +981,22 @@
         <translation>启用后，踩下油门踏板将取消openpilot。</translation>
     </message>
     <message>
-<<<<<<< HEAD
-        <location line="+5"/>
         <source>Subaru Manual PB Stop and Go</source>
         <translation></translation>
     </message>
     <message>
-        <location line="+1"/>
         <source>Experimental feature to enable stop and go for Subaru Global models with manual handbrake. Models with electric parking brake should keep this disabled.</source>
         <translation></translation>
     </message>
     <message>
-        <location line="+5"/>
         <source>Firmware query delay</source>
         <translation></translation>
     </message>
     <message>
-        <location line="+1"/>
         <source>Add 10 second delay before running FPv2 ECU firmware queries. May be needed for Subaru pre-global models</source>
         <translation></translation>
     </message>
     <message>
-        <location line="+18"/>
-=======
->>>>>>> 84adb8d9
         <source>Show ETA in 24h Format</source>
         <translation>以24小时格式显示预计到达时间</translation>
     </message>
