--- conflicted
+++ resolved
@@ -119,242 +119,122 @@
 <context>
     <name>DevicePanel</name>
     <message>
-<<<<<<< HEAD
-        <location filename="../qt/offroad/settings.cc" line="112"/>
-=======
->>>>>>> 3e699738
         <source>Dongle ID</source>
         <translation>Dongle ID</translation>
     </message>
     <message>
-<<<<<<< HEAD
-        <location filename="../qt/offroad/settings.cc" line="112"/>
-=======
->>>>>>> 3e699738
         <source>N/A</source>
         <translation>Nvt</translation>
     </message>
     <message>
-<<<<<<< HEAD
-        <location filename="../qt/offroad/settings.cc" line="113"/>
-=======
->>>>>>> 3e699738
         <source>Serial</source>
         <translation>Serienummer</translation>
     </message>
     <message>
-<<<<<<< HEAD
-        <location filename="../qt/offroad/settings.cc" line="117"/>
-=======
->>>>>>> 3e699738
         <source>Driver Camera</source>
         <translation>Bestuurders Camera</translation>
     </message>
     <message>
-<<<<<<< HEAD
-        <location filename="../qt/offroad/settings.cc" line="117"/>
-=======
->>>>>>> 3e699738
         <source>PREVIEW</source>
         <translation>BEKIJKEN</translation>
     </message>
     <message>
-<<<<<<< HEAD
-        <location filename="../qt/offroad/settings.cc" line="118"/>
-=======
->>>>>>> 3e699738
         <source>Preview the driver facing camera to ensure that driver monitoring has good visibility. (vehicle must be off)</source>
         <translation>Bekijk de naar de bestuurder gerichte camera om ervoor te zorgen dat het monitoren van de bestuurder goed zicht heeft. (Voertuig moet uitgschakeld zijn)</translation>
     </message>
     <message>
-<<<<<<< HEAD
-        <location filename="../qt/offroad/settings.cc" line="122"/>
-=======
->>>>>>> 3e699738
         <source>Reset Calibration</source>
         <translation>Kalibratie Resetten</translation>
     </message>
     <message>
-<<<<<<< HEAD
-        <location filename="../qt/offroad/settings.cc" line="122"/>
-=======
->>>>>>> 3e699738
         <source>RESET</source>
         <translation>RESET</translation>
     </message>
     <message>
-<<<<<<< HEAD
-        <location filename="../qt/offroad/settings.cc" line="125"/>
-=======
->>>>>>> 3e699738
         <source>Are you sure you want to reset calibration?</source>
         <translation>Weet u zeker dat u de kalibratie wilt resetten?</translation>
     </message>
     <message>
-<<<<<<< HEAD
-        <location filename="../qt/offroad/settings.cc" line="132"/>
-=======
->>>>>>> 3e699738
         <source>Review Training Guide</source>
         <translation>Doorloop de Training Opnieuw</translation>
     </message>
     <message>
-<<<<<<< HEAD
-        <location filename="../qt/offroad/settings.cc" line="132"/>
-=======
->>>>>>> 3e699738
         <source>REVIEW</source>
         <translation>BEKIJKEN</translation>
     </message>
     <message>
-<<<<<<< HEAD
-        <location filename="../qt/offroad/settings.cc" line="132"/>
-=======
->>>>>>> 3e699738
         <source>Review the rules, features, and limitations of openpilot</source>
         <translation>Bekijk de regels, functies en beperkingen van openpilot</translation>
     </message>
     <message>
-<<<<<<< HEAD
-        <location filename="../qt/offroad/settings.cc" line="134"/>
-=======
->>>>>>> 3e699738
         <source>Are you sure you want to review the training guide?</source>
         <translation>Weet u zeker dat u de training opnieuw wilt doorlopen?</translation>
     </message>
     <message>
-<<<<<<< HEAD
-        <location filename="../qt/offroad/settings.cc" line="142"/>
-=======
->>>>>>> 3e699738
         <source>Regulatory</source>
         <translation>Regelgeving</translation>
     </message>
     <message>
-<<<<<<< HEAD
-        <location filename="../qt/offroad/settings.cc" line="142"/>
-=======
->>>>>>> 3e699738
         <source>VIEW</source>
         <translation>BEKIJKEN</translation>
     </message>
     <message>
-<<<<<<< HEAD
-        <location filename="../qt/offroad/settings.cc" line="150"/>
-=======
->>>>>>> 3e699738
         <source>Change Language</source>
         <translation>Taal Wijzigen</translation>
     </message>
     <message>
-<<<<<<< HEAD
-        <location filename="../qt/offroad/settings.cc" line="150"/>
-=======
->>>>>>> 3e699738
         <source>CHANGE</source>
         <translation>WIJZIGEN</translation>
     </message>
     <message>
-<<<<<<< HEAD
-        <location filename="../qt/offroad/settings.cc" line="154"/>
-=======
->>>>>>> 3e699738
         <source>Select a language</source>
         <translation>Selecteer een taal</translation>
     </message>
     <message>
-<<<<<<< HEAD
-        <location filename="../qt/offroad/settings.cc" line="174"/>
-=======
->>>>>>> 3e699738
         <source>Reboot</source>
         <translation>Opnieuw Opstarten</translation>
     </message>
     <message>
-<<<<<<< HEAD
-        <location filename="../qt/offroad/settings.cc" line="179"/>
-=======
->>>>>>> 3e699738
         <source>Power Off</source>
         <translation>Uitschakelen</translation>
     </message>
     <message>
-<<<<<<< HEAD
-        <location filename="../qt/offroad/settings.cc" line="199"/>
-=======
->>>>>>> 3e699738
         <source>openpilot requires the device to be mounted within 4° left or right and within 5° up or 8° down. openpilot is continuously calibrating, resetting is rarely required.</source>
         <translation>openpilot vereist dat het apparaat binnen 4° links of rechts en binnen 5° omhoog of 8° omlaag wordt gemonteerd. openpilot kalibreert continu, resetten is zelden nodig.</translation>
     </message>
     <message>
-<<<<<<< HEAD
-        <location filename="../qt/offroad/settings.cc" line="210"/>
-=======
->>>>>>> 3e699738
         <source> Your device is pointed %1° %2 and %3° %4.</source>
         <translation> Uw apparaat is gericht op %1° %2 en %3° %4.</translation>
     </message>
     <message>
-<<<<<<< HEAD
-        <location filename="../qt/offroad/settings.cc" line="211"/>
-=======
->>>>>>> 3e699738
         <source>down</source>
         <translation>omlaag</translation>
     </message>
     <message>
-<<<<<<< HEAD
-        <location filename="../qt/offroad/settings.cc" line="211"/>
-=======
->>>>>>> 3e699738
         <source>up</source>
         <translation>omhoog</translation>
     </message>
     <message>
-<<<<<<< HEAD
-        <location filename="../qt/offroad/settings.cc" line="212"/>
-=======
->>>>>>> 3e699738
         <source>left</source>
         <translation>links</translation>
     </message>
     <message>
-<<<<<<< HEAD
-        <location filename="../qt/offroad/settings.cc" line="212"/>
-=======
->>>>>>> 3e699738
         <source>right</source>
         <translation>rechts</translation>
     </message>
     <message>
-<<<<<<< HEAD
-        <location filename="../qt/offroad/settings.cc" line="223"/>
-=======
->>>>>>> 3e699738
         <source>Are you sure you want to reboot?</source>
         <translation>Weet u zeker dat u opnieuw wilt opstarten?</translation>
     </message>
     <message>
-<<<<<<< HEAD
-        <location filename="../qt/offroad/settings.cc" line="230"/>
-=======
->>>>>>> 3e699738
         <source>Disengage to Reboot</source>
         <translation>Deactiveer openpilot om opnieuw op te starten</translation>
     </message>
     <message>
-<<<<<<< HEAD
-        <location filename="../qt/offroad/settings.cc" line="236"/>
-=======
->>>>>>> 3e699738
         <source>Are you sure you want to power off?</source>
         <translation>Weet u zeker dat u wilt uitschakelen?</translation>
     </message>
     <message>
-<<<<<<< HEAD
-        <location filename="../qt/offroad/settings.cc" line="243"/>
-=======
->>>>>>> 3e699738
         <source>Disengage to Power Off</source>
         <translation>Deactiveer openpilot om uit te schakelen</translation>
     </message>
@@ -719,51 +599,22 @@
 <context>
     <name>SettingsWindow</name>
     <message>
-<<<<<<< HEAD
-        <location filename="../qt/offroad/settings.cc" line="344"/>
-=======
->>>>>>> 3e699738
         <source>×</source>
         <translation>×</translation>
     </message>
     <message>
-<<<<<<< HEAD
-        <location filename="../qt/offroad/settings.cc" line="370"/>
-=======
->>>>>>> 3e699738
         <source>Device</source>
         <translation>Apparaat</translation>
     </message>
     <message>
-<<<<<<< HEAD
-        <location filename="../qt/offroad/settings.cc" line="371"/>
-        <location filename="../qt/offroad/settings.cc" line="410"/>
-=======
->>>>>>> 3e699738
         <source>Network</source>
         <translation>Netwerk</translation>
     </message>
     <message>
-<<<<<<< HEAD
-        <location filename="../qt/offroad/settings.cc" line="372"/>
-=======
->>>>>>> 3e699738
-        <source>Toggles</source>
-        <translation>Opties</translation>
-    </message>
-    <message>
-<<<<<<< HEAD
-        <location filename="../qt/offroad/settings.cc" line="373"/>
-=======
->>>>>>> 3e699738
         <source>Software</source>
         <translation>Software</translation>
     </message>
     <message>
-<<<<<<< HEAD
-        <location filename="../qt/offroad/settings.cc" line="378"/>
-=======
->>>>>>> 3e699738
         <source>Navigation</source>
         <translation>Navigatie</translation>
     </message>
@@ -952,99 +803,50 @@
 <context>
     <name>SoftwarePanel</name>
     <message>
-<<<<<<< HEAD
-        <location filename="../qt/offroad/settings.cc" line="248"/>
-=======
->>>>>>> 3e699738
         <source>Git Branch</source>
         <translation type="vanished">Git Branch</translation>
     </message>
     <message>
-<<<<<<< HEAD
-        <location filename="../qt/offroad/settings.cc" line="249"/>
-=======
->>>>>>> 3e699738
         <source>Git Commit</source>
         <translation type="vanished">Git Commit</translation>
     </message>
     <message>
-<<<<<<< HEAD
-        <location filename="../qt/offroad/settings.cc" line="250"/>
-=======
->>>>>>> 3e699738
         <source>OS Version</source>
         <translation type="vanished">OS Versie</translation>
     </message>
     <message>
-<<<<<<< HEAD
-        <location filename="../qt/offroad/settings.cc" line="251"/>
-=======
->>>>>>> 3e699738
         <source>Version</source>
         <translation type="vanished">Versie</translation>
     </message>
     <message>
-<<<<<<< HEAD
-        <location filename="../qt/offroad/settings.cc" line="252"/>
-=======
->>>>>>> 3e699738
         <source>Last Update Check</source>
         <translation type="vanished">Laatste Updatecontrole</translation>
     </message>
     <message>
-<<<<<<< HEAD
-        <location filename="../qt/offroad/settings.cc" line="252"/>
-=======
->>>>>>> 3e699738
         <source>The last time openpilot successfully checked for an update. The updater only runs while the car is off.</source>
         <translation type="vanished">De laatste keer dat openpilot met succes heeft gecontroleerd op een update. De updater werkt alleen als de auto is uitgeschakeld.</translation>
     </message>
     <message>
-<<<<<<< HEAD
-        <location filename="../qt/offroad/settings.cc" line="253"/>
-=======
->>>>>>> 3e699738
         <source>Check for Update</source>
         <translation type="vanished">Controleer op Updates</translation>
     </message>
     <message>
-<<<<<<< HEAD
-        <location filename="../qt/offroad/settings.cc" line="258"/>
-=======
->>>>>>> 3e699738
         <source>CHECKING</source>
         <translation type="vanished">CONTROLEER</translation>
     </message>
     <message>
-<<<<<<< HEAD
-        <location filename="../qt/offroad/settings.cc" line="265"/>
-=======
->>>>>>> 3e699738
         <source>Switch Branch</source>
         <translation type="vanished">Branch Verwisselen</translation>
     </message>
     <message>
-<<<<<<< HEAD
-        <location filename="../qt/offroad/settings.cc" line="265"/>
-=======
->>>>>>> 3e699738
         <source>ENTER</source>
         <translation type="vanished">INVOEREN</translation>
     </message>
     <message>
-<<<<<<< HEAD
-        <location filename="../qt/offroad/settings.cc" line="265"/>
-        <location filename="../qt/offroad/settings.cc" line="267"/>
-=======
->>>>>>> 3e699738
         <source>The new branch will be pulled the next time the updater runs.</source>
         <translation type="vanished">Tijdens de volgende update wordt de nieuwe branch opgehaald.</translation>
     </message>
     <message>
-<<<<<<< HEAD
-        <location filename="../qt/offroad/settings.cc" line="267"/>
-=======
->>>>>>> 3e699738
         <source>Enter branch name</source>
         <translation type="vanished">Voer branch naam in</translation>
     </message>
@@ -1057,27 +859,14 @@
         <translation>VERWIJDER</translation>
     </message>
     <message>
-<<<<<<< HEAD
-        <location filename="../qt/offroad/settings.cc" line="280"/>
-=======
->>>>>>> 3e699738
         <source>Are you sure you want to uninstall?</source>
         <translation>Weet u zeker dat u de installatie ongedaan wilt maken?</translation>
     </message>
     <message>
-<<<<<<< HEAD
-        <location filename="../qt/offroad/settings.cc" line="297"/>
-=======
->>>>>>> 3e699738
         <source>failed to fetch update</source>
         <translation type="vanished">ophalen van update mislukt</translation>
     </message>
     <message>
-<<<<<<< HEAD
-        <location filename="../qt/offroad/settings.cc" line="298"/>
-        <location filename="../qt/offroad/settings.cc" line="319"/>
-=======
->>>>>>> 3e699738
         <source>CHECK</source>
         <translation>CONTROLEER</translation>
     </message>
@@ -1222,70 +1011,42 @@
         <translation>Indien ingeschakeld, zal het indrukken van het gaspedaal openpilot deactiveren.</translation>
     </message>
     <message>
-<<<<<<< HEAD
-        <location filename="../qt/offroad/settings.cc" line="64"/>
         <source>Subaru Manual PB Stop and Go</source>
         <translation type="unfinished"></translation>
     </message>
     <message>
-        <location filename="../qt/offroad/settings.cc" line="65"/>
         <source>Experimental feature to enable stop and go for Subaru Global models with manual handbrake. Models with electric parking brake should keep this disabled.</source>
         <translation type="unfinished"></translation>
     </message>
     <message>
-        <location filename="../qt/offroad/settings.cc" line="70"/>
         <source>Firmware query delay</source>
         <translation type="unfinished"></translation>
     </message>
     <message>
-        <location filename="../qt/offroad/settings.cc" line="71"/>
         <source>Add 10 second delay before running FPv2 ECU firmware queries. May be needed for Subaru pre-global models</source>
         <translation type="unfinished"></translation>
     </message>
     <message>
-        <location filename="../qt/offroad/settings.cc" line="77"/>
-=======
->>>>>>> 3e699738
         <source>Show ETA in 24h Format</source>
         <translation>Toon verwachte aankomsttijd in 24-uurs formaat</translation>
     </message>
     <message>
-<<<<<<< HEAD
-        <location filename="../qt/offroad/settings.cc" line="78"/>
-=======
->>>>>>> 3e699738
         <source>Use 24h format instead of am/pm</source>
         <translation>Gebruik 24-uurs formaat in plaats van AM en PM</translation>
     </message>
     <message>
-<<<<<<< HEAD
-        <location filename="../qt/offroad/settings.cc" line="83"/>
-=======
->>>>>>> 3e699738
         <source>Show Map on Left Side of UI</source>
         <translation>Toon kaart aan linkerkant van het scherm</translation>
     </message>
     <message>
-<<<<<<< HEAD
-        <location filename="../qt/offroad/settings.cc" line="84"/>
-=======
->>>>>>> 3e699738
         <source>Show map on left side when in split screen view.</source>
         <translation>Toon kaart links in gesplitste schermweergave.</translation>
     </message>
     <message>
-<<<<<<< HEAD
-        <location filename="../qt/offroad/settings.cc" line="96"/>
-=======
->>>>>>> 3e699738
         <source>openpilot Longitudinal Control</source>
         <translation type="vanished">openpilot Longitudinale Controle</translation>
     </message>
     <message>
-<<<<<<< HEAD
-        <location filename="../qt/offroad/settings.cc" line="97"/>
-=======
->>>>>>> 3e699738
         <source>openpilot will disable the car&apos;s radar and will take over control of gas and brakes. Warning: this disables AEB!</source>
         <translation type="vanished">openpilot zal de radar van de auto uitschakelen en de controle over gas en remmen overnemen. Waarschuwing: hierdoor wordt AEB (automatische noodrem) uitgeschakeld!</translation>
     </message>
