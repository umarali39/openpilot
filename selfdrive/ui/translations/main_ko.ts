--- conflicted
+++ resolved
@@ -108,272 +108,152 @@
 <context>
     <name>DevicePanel</name>
     <message>
-<<<<<<< HEAD
-        <location filename="../qt/offroad/settings.cc" line="112"/>
-=======
         <location filename="../qt/offroad/settings.cc" line="+151"/>
->>>>>>> 056b2ec2
         <source>Dongle ID</source>
         <translation>Dongle ID</translation>
     </message>
     <message>
-<<<<<<< HEAD
-        <location filename="../qt/offroad/settings.cc" line="112"/>
-=======
-        <location line="+0"/>
->>>>>>> 056b2ec2
+        <location line="+0"/>
         <source>N/A</source>
         <translation>N/A</translation>
     </message>
     <message>
-<<<<<<< HEAD
-        <location filename="../qt/offroad/settings.cc" line="113"/>
-=======
-        <location line="+1"/>
->>>>>>> 056b2ec2
+        <location line="+1"/>
         <source>Serial</source>
         <translation>Serial</translation>
     </message>
     <message>
-<<<<<<< HEAD
-        <location filename="../qt/offroad/settings.cc" line="117"/>
-=======
         <location line="+4"/>
->>>>>>> 056b2ec2
         <source>Driver Camera</source>
         <translation>운전자 카메라</translation>
     </message>
     <message>
-<<<<<<< HEAD
-        <location filename="../qt/offroad/settings.cc" line="117"/>
-=======
-        <location line="+0"/>
->>>>>>> 056b2ec2
+        <location line="+0"/>
         <source>PREVIEW</source>
         <translation>미리보기</translation>
     </message>
     <message>
-<<<<<<< HEAD
-        <location filename="../qt/offroad/settings.cc" line="118"/>
-=======
-        <location line="+1"/>
->>>>>>> 056b2ec2
+        <location line="+1"/>
         <source>Preview the driver facing camera to ensure that driver monitoring has good visibility. (vehicle must be off)</source>
         <translation>운전자 모니터링이 좋은 가시성을 갖도록 운전자를 향한 카메라를 미리 봅니다. (차량연결은 해제되어있어야 합니다)</translation>
     </message>
     <message>
-<<<<<<< HEAD
-        <location filename="../qt/offroad/settings.cc" line="122"/>
-=======
         <location line="+4"/>
->>>>>>> 056b2ec2
         <source>Reset Calibration</source>
         <translation>캘리브레이션</translation>
     </message>
     <message>
-<<<<<<< HEAD
-        <location filename="../qt/offroad/settings.cc" line="122"/>
-=======
-        <location line="+0"/>
->>>>>>> 056b2ec2
+        <location line="+0"/>
         <source>RESET</source>
         <translation>재설정</translation>
     </message>
     <message>
-<<<<<<< HEAD
-        <location filename="../qt/offroad/settings.cc" line="125"/>
-=======
         <location line="+3"/>
->>>>>>> 056b2ec2
         <source>Are you sure you want to reset calibration?</source>
         <translation>캘리브레이션을 재설정하시겠습니까?</translation>
     </message>
     <message>
-<<<<<<< HEAD
-        <location filename="../qt/offroad/settings.cc" line="132"/>
-=======
         <location line="+7"/>
->>>>>>> 056b2ec2
         <source>Review Training Guide</source>
         <translation>트레이닝 가이드</translation>
     </message>
     <message>
-<<<<<<< HEAD
-        <location filename="../qt/offroad/settings.cc" line="132"/>
-=======
-        <location line="+0"/>
->>>>>>> 056b2ec2
+        <location line="+0"/>
         <source>REVIEW</source>
         <translation>다시보기</translation>
     </message>
     <message>
-<<<<<<< HEAD
-        <location filename="../qt/offroad/settings.cc" line="132"/>
-=======
-        <location line="+0"/>
->>>>>>> 056b2ec2
+        <location line="+0"/>
         <source>Review the rules, features, and limitations of openpilot</source>
         <translation>openpilot의 규칙, 기능 및 제한 다시보기</translation>
     </message>
     <message>
-<<<<<<< HEAD
-        <location filename="../qt/offroad/settings.cc" line="134"/>
-=======
         <location line="+2"/>
->>>>>>> 056b2ec2
         <source>Are you sure you want to review the training guide?</source>
         <translation>트레이닝 가이드를 다시보시겠습니까?</translation>
     </message>
     <message>
-<<<<<<< HEAD
-        <location filename="../qt/offroad/settings.cc" line="142"/>
-=======
         <location line="+8"/>
->>>>>>> 056b2ec2
         <source>Regulatory</source>
         <translation>규제</translation>
     </message>
     <message>
-<<<<<<< HEAD
-        <location filename="../qt/offroad/settings.cc" line="142"/>
-=======
-        <location line="+0"/>
->>>>>>> 056b2ec2
+        <location line="+0"/>
         <source>VIEW</source>
         <translation>보기</translation>
     </message>
     <message>
-<<<<<<< HEAD
-        <location filename="../qt/offroad/settings.cc" line="150"/>
-=======
         <location line="+8"/>
->>>>>>> 056b2ec2
         <source>Change Language</source>
         <translation>언어 변경</translation>
     </message>
     <message>
-<<<<<<< HEAD
-        <location filename="../qt/offroad/settings.cc" line="150"/>
-=======
-        <location line="+0"/>
->>>>>>> 056b2ec2
+        <location line="+0"/>
         <source>CHANGE</source>
         <translation>변경</translation>
     </message>
     <message>
-<<<<<<< HEAD
-        <location filename="../qt/offroad/settings.cc" line="154"/>
-=======
         <location line="+4"/>
->>>>>>> 056b2ec2
         <source>Select a language</source>
         <translation>언어를 선택하세요</translation>
     </message>
     <message>
-<<<<<<< HEAD
-        <location filename="../qt/offroad/settings.cc" line="174"/>
-=======
         <location line="+20"/>
->>>>>>> 056b2ec2
         <source>Reboot</source>
         <translation>재부팅</translation>
     </message>
     <message>
-<<<<<<< HEAD
-        <location filename="../qt/offroad/settings.cc" line="179"/>
-=======
-        <location line="+5"/>
->>>>>>> 056b2ec2
+        <location line="+5"/>
         <source>Power Off</source>
         <translation>전원 종료</translation>
     </message>
     <message>
-<<<<<<< HEAD
-        <location filename="../qt/offroad/settings.cc" line="199"/>
-=======
         <location line="+20"/>
->>>>>>> 056b2ec2
         <source>openpilot requires the device to be mounted within 4° left or right and within 5° up or 8° down. openpilot is continuously calibrating, resetting is rarely required.</source>
         <translation>openpilot은 좌우측은 4° 이내, 위쪽은 5° 아래쪽은 8° 이내로 장치를 설치해야 합니다. openpilot은 지속적으로 보정되므로 리셋은 거의 필요하지 않습니다.</translation>
     </message>
     <message>
-<<<<<<< HEAD
-        <location filename="../qt/offroad/settings.cc" line="210"/>
-=======
         <location line="+11"/>
->>>>>>> 056b2ec2
         <source> Your device is pointed %1° %2 and %3° %4.</source>
         <translation> 사용자의 장치가 %1° %2 및 %3° %4 위치에 설치되어있습니다.</translation>
     </message>
     <message>
-<<<<<<< HEAD
-        <location filename="../qt/offroad/settings.cc" line="211"/>
-=======
-        <location line="+1"/>
->>>>>>> 056b2ec2
+        <location line="+1"/>
         <source>down</source>
         <translation>아래로</translation>
     </message>
     <message>
-<<<<<<< HEAD
-        <location filename="../qt/offroad/settings.cc" line="211"/>
-=======
-        <location line="+0"/>
->>>>>>> 056b2ec2
+        <location line="+0"/>
         <source>up</source>
         <translation>위로</translation>
     </message>
     <message>
-<<<<<<< HEAD
-        <location filename="../qt/offroad/settings.cc" line="212"/>
-=======
-        <location line="+1"/>
->>>>>>> 056b2ec2
+        <location line="+1"/>
         <source>left</source>
         <translation>좌측으로</translation>
     </message>
     <message>
-<<<<<<< HEAD
-        <location filename="../qt/offroad/settings.cc" line="212"/>
-=======
-        <location line="+0"/>
->>>>>>> 056b2ec2
+        <location line="+0"/>
         <source>right</source>
         <translation>우측으로</translation>
     </message>
     <message>
-<<<<<<< HEAD
-        <location filename="../qt/offroad/settings.cc" line="223"/>
-=======
         <location line="+11"/>
->>>>>>> 056b2ec2
         <source>Are you sure you want to reboot?</source>
         <translation>재부팅 하시겠습니까?</translation>
     </message>
     <message>
-<<<<<<< HEAD
-        <location filename="../qt/offroad/settings.cc" line="230"/>
-=======
         <location line="+7"/>
->>>>>>> 056b2ec2
         <source>Disengage to Reboot</source>
         <translation>재부팅 하려면 해제하세요</translation>
     </message>
     <message>
-<<<<<<< HEAD
-        <location filename="../qt/offroad/settings.cc" line="236"/>
-=======
         <location line="+6"/>
->>>>>>> 056b2ec2
         <source>Are you sure you want to power off?</source>
         <translation>전원을 종료하시겠습니까?</translation>
     </message>
     <message>
-<<<<<<< HEAD
-        <location filename="../qt/offroad/settings.cc" line="243"/>
-=======
         <location line="+7"/>
->>>>>>> 056b2ec2
         <source>Disengage to Power Off</source>
         <translation>전원을 종료하려면 해제하세요</translation>
     </message>
@@ -838,58 +718,33 @@
 <context>
     <name>SettingsWindow</name>
     <message>
-<<<<<<< HEAD
-        <location filename="../qt/offroad/settings.cc" line="344"/>
-=======
         <location filename="../qt/offroad/settings.cc" line="+101"/>
->>>>>>> 056b2ec2
         <source>×</source>
         <translation>×</translation>
     </message>
     <message>
-<<<<<<< HEAD
-        <location filename="../qt/offroad/settings.cc" line="370"/>
-=======
         <location line="+26"/>
->>>>>>> 056b2ec2
         <source>Device</source>
         <translation>장치</translation>
     </message>
     <message>
-<<<<<<< HEAD
-        <location filename="../qt/offroad/settings.cc" line="371"/>
-        <location filename="../qt/offroad/settings.cc" line="410"/>
-=======
         <location line="+1"/>
         <location line="+39"/>
->>>>>>> 056b2ec2
         <source>Network</source>
         <translation>네트워크</translation>
     </message>
     <message>
-<<<<<<< HEAD
-        <location filename="../qt/offroad/settings.cc" line="372"/>
-=======
         <location line="-38"/>
->>>>>>> 056b2ec2
         <source>Toggles</source>
         <translation>토글</translation>
     </message>
     <message>
-<<<<<<< HEAD
-        <location filename="../qt/offroad/settings.cc" line="373"/>
-=======
-        <location line="+1"/>
->>>>>>> 056b2ec2
+        <location line="+1"/>
         <source>Software</source>
         <translation>소프트웨어</translation>
     </message>
     <message>
-<<<<<<< HEAD
-        <location filename="../qt/offroad/settings.cc" line="378"/>
-=======
-        <location line="+5"/>
->>>>>>> 056b2ec2
+        <location line="+5"/>
         <source>Navigation</source>
         <translation>네비게이션</translation>
     </message>
@@ -1128,159 +983,89 @@
 <context>
     <name>SoftwarePanel</name>
     <message>
-<<<<<<< HEAD
-        <location filename="../qt/offroad/settings.cc" line="248"/>
-=======
         <location filename="../qt/offroad/settings.cc" line="-130"/>
->>>>>>> 056b2ec2
         <source>Git Branch</source>
         <translation>Git 브렌치</translation>
     </message>
     <message>
-<<<<<<< HEAD
-        <location filename="../qt/offroad/settings.cc" line="249"/>
-=======
-        <location line="+1"/>
->>>>>>> 056b2ec2
+        <location line="+1"/>
         <source>Git Commit</source>
         <translation>Git 커밋</translation>
     </message>
     <message>
-<<<<<<< HEAD
-        <location filename="../qt/offroad/settings.cc" line="250"/>
-=======
-        <location line="+1"/>
->>>>>>> 056b2ec2
+        <location line="+1"/>
         <source>OS Version</source>
         <translation>OS 버전</translation>
     </message>
     <message>
-<<<<<<< HEAD
-        <location filename="../qt/offroad/settings.cc" line="251"/>
-=======
-        <location line="+1"/>
->>>>>>> 056b2ec2
+        <location line="+1"/>
         <source>Version</source>
         <translation>버전</translation>
     </message>
     <message>
-<<<<<<< HEAD
-        <location filename="../qt/offroad/settings.cc" line="252"/>
-=======
-        <location line="+1"/>
->>>>>>> 056b2ec2
+        <location line="+1"/>
         <source>Last Update Check</source>
         <translation>최신 업데이트 검사</translation>
     </message>
     <message>
-<<<<<<< HEAD
-        <location filename="../qt/offroad/settings.cc" line="252"/>
-=======
-        <location line="+0"/>
->>>>>>> 056b2ec2
+        <location line="+0"/>
         <source>The last time openpilot successfully checked for an update. The updater only runs while the car is off.</source>
         <translation>최근에 openpilot이 업데이트를 성공적으로 확인했습니다. 업데이트 프로그램은 차량 연결이 해제되었을때만 작동합니다.</translation>
     </message>
     <message>
-<<<<<<< HEAD
-        <location filename="../qt/offroad/settings.cc" line="253"/>
-=======
-        <location line="+1"/>
->>>>>>> 056b2ec2
+        <location line="+1"/>
         <source>Check for Update</source>
         <translation>업데이트 확인</translation>
     </message>
     <message>
-<<<<<<< HEAD
-        <location filename="../qt/offroad/settings.cc" line="258"/>
-=======
-        <location line="+5"/>
->>>>>>> 056b2ec2
+        <location line="+5"/>
         <source>CHECKING</source>
         <translation>확인중</translation>
     </message>
     <message>
-<<<<<<< HEAD
-        <location filename="../qt/offroad/settings.cc" line="265"/>
-=======
         <location line="+7"/>
->>>>>>> 056b2ec2
         <source>Switch Branch</source>
         <translation>브랜치 변경</translation>
     </message>
     <message>
-<<<<<<< HEAD
-        <location filename="../qt/offroad/settings.cc" line="265"/>
-=======
-        <location line="+0"/>
->>>>>>> 056b2ec2
+        <location line="+0"/>
         <source>ENTER</source>
         <translation>입력하세요</translation>
     </message>
     <message>
-<<<<<<< HEAD
-        <location filename="../qt/offroad/settings.cc" line="265"/>
-        <location filename="../qt/offroad/settings.cc" line="267"/>
-=======
         <location line="+0"/>
         <location line="+2"/>
->>>>>>> 056b2ec2
         <source>The new branch will be pulled the next time the updater runs.</source>
         <translation>다음 업데이트 프로그램이 실행될 때 새 브랜치가 적용됩니다.</translation>
     </message>
     <message>
-<<<<<<< HEAD
-        <location filename="../qt/offroad/settings.cc" line="267"/>
-=======
-        <location line="+0"/>
->>>>>>> 056b2ec2
+        <location line="+0"/>
         <source>Enter branch name</source>
         <translation>브랜치명 입력</translation>
     </message>
     <message>
-<<<<<<< HEAD
-        <location filename="../qt/offroad/settings.cc" line="278"/>
-=======
         <location line="+11"/>
->>>>>>> 056b2ec2
         <source>UNINSTALL</source>
         <translation>제거</translation>
     </message>
     <message>
-<<<<<<< HEAD
-        <location filename="../qt/offroad/settings.cc" line="278"/>
-=======
-        <location line="+0"/>
->>>>>>> 056b2ec2
+        <location line="+0"/>
         <source>Uninstall %1</source>
         <translation>%1 제거</translation>
     </message>
     <message>
-<<<<<<< HEAD
-        <location filename="../qt/offroad/settings.cc" line="280"/>
-=======
         <location line="+2"/>
->>>>>>> 056b2ec2
         <source>Are you sure you want to uninstall?</source>
         <translation>제거하시겠습니까?</translation>
     </message>
     <message>
-<<<<<<< HEAD
-        <location filename="../qt/offroad/settings.cc" line="297"/>
-=======
         <location line="+17"/>
->>>>>>> 056b2ec2
         <source>failed to fetch update</source>
         <translation>업데이트를 가져올수없습니다</translation>
     </message>
     <message>
-<<<<<<< HEAD
-        <location filename="../qt/offroad/settings.cc" line="298"/>
-        <location filename="../qt/offroad/settings.cc" line="319"/>
-=======
         <location line="+1"/>
         <location line="+21"/>
->>>>>>> 056b2ec2
         <source>CHECK</source>
         <translation>확인</translation>
     </message>
@@ -1438,7 +1223,6 @@
         <translation>활성화된 경우 가속 페달을 누르면 openpilot이 해제됩니다.</translation>
     </message>
     <message>
-<<<<<<< HEAD
         <location filename="../qt/offroad/settings.cc" line="64"/>
         <source>Subaru Manual PB Stop and Go</source>
         <translation></translation>
@@ -1463,53 +1247,25 @@
         <translation type="vanished">24시간 형식으로 도착예정시간 표시</translation>
     </message>
     <message>
-        <location filename="../qt/offroad/settings.cc" line="77"/>
-=======
         <location line="+18"/>
->>>>>>> 056b2ec2
         <source>Show ETA in 24h Format</source>
         <translation>24시간 형식으로 도착예정시간 표시</translation>
     </message>
     <message>
-<<<<<<< HEAD
-        <location filename="../qt/offroad/settings.cc" line="78"/>
-=======
-        <location line="+1"/>
->>>>>>> 056b2ec2
+        <location line="+1"/>
         <source>Use 24h format instead of am/pm</source>
         <translation>오전/오후 대신 24시간 형식 사용</translation>
     </message>
     <message>
-<<<<<<< HEAD
-        <location filename="../qt/offroad/settings.cc" line="83"/>
-=======
-        <location line="+5"/>
->>>>>>> 056b2ec2
+        <location line="+5"/>
         <source>Show Map on Left Side of UI</source>
         <translation>UI 왼쪽에 지도 표시</translation>
     </message>
     <message>
-<<<<<<< HEAD
-        <location filename="../qt/offroad/settings.cc" line="84"/>
+        <location line="+1"/>
         <source>Show map on left side when in split screen view.</source>
         <translation>분할 화면 보기에서 지도를 왼쪽에 표시합니다.</translation>
     </message>
-    <message>
-        <location filename="../qt/offroad/settings.cc" line="96"/>
-        <source>openpilot Longitudinal Control</source>
-        <translation>openpilot Longitudinal Control</translation>
-    </message>
-    <message>
-        <location filename="../qt/offroad/settings.cc" line="97"/>
-        <source>openpilot will disable the car&apos;s radar and will take over control of gas and brakes. Warning: this disables AEB!</source>
-        <translation>openpilot은 차량&apos;의 레이더를 무력화시키고 가속페달과 브레이크의 제어를 인계받을 것이다. 경고: AEB를 비활성화합니다!</translation>
-    </message>
-=======
-        <location line="+1"/>
-        <source>Show map on left side when in split screen view.</source>
-        <translation>분할 화면 보기에서 지도를 왼쪽에 표시합니다.</translation>
-    </message>
->>>>>>> 056b2ec2
 </context>
 <context>
     <name>Updater</name>
