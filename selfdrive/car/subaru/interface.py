--- conflicted
+++ resolved
@@ -56,7 +56,6 @@
       ret.mass = 1480. + STD_CARGO_KG
       ret.wheelbase = 2.67
       ret.centerToFront = ret.wheelbase * 0.5
-<<<<<<< HEAD
       ret.steerRatio = 13
       ret.steerActuatorDelay = 0.1   # end-to-end angle controller
       ret.steerRateCost = 1
@@ -68,18 +67,11 @@
       ret.mass = 1568. + STD_CARGO_KG
       ret.wheelbase = 2.67
       ret.centerToFront = ret.wheelbase * 0.5
-      ret.steerRatio = 15
-      ret.steerActuatorDelay = 0.4   # end-to-end angle controller
-      ret.lateralTuning.pid.kf = 0.00005
-      ret.lateralTuning.pid.kiBP, ret.lateralTuning.pid.kpBP = [[0., 20.], [0., 20.]]
-      ret.lateralTuning.pid.kpV, ret.lateralTuning.pid.kiV = [[0.2, 0.3], [0.02, 0.03]]
-=======
       ret.steerRatio = 17           # learned, 14 stock
       ret.steerActuatorDelay = 0.1
       ret.lateralTuning.pid.kf = 0.00005
       ret.lateralTuning.pid.kiBP, ret.lateralTuning.pid.kpBP = [[0., 14., 23.], [0., 14., 23.]]
       ret.lateralTuning.pid.kpV, ret.lateralTuning.pid.kiV = [[0.045, 0.042, 0.20], [0.04, 0.035, 0.045]]
->>>>>>> 06541abd
 
     if candidate == CAR.FORESTER:
       ret.mass = 1568. + STD_CARGO_KG
@@ -91,7 +83,6 @@
       ret.lateralTuning.pid.kiBP, ret.lateralTuning.pid.kpBP = [[0., 14., 23.], [0., 14., 23.]]
       ret.lateralTuning.pid.kpV, ret.lateralTuning.pid.kiV = [[0.01, 0.065, 0.2], [0.001, 0.015, 0.025]]
 
-<<<<<<< HEAD
     if candidate == CAR.OUTBACK:
       ret.mass = 1568. + STD_CARGO_KG
       ret.wheelbase = 2.67
@@ -102,10 +93,7 @@
       ret.lateralTuning.pid.kiBP, ret.lateralTuning.pid.kpBP = [[0., 14., 23.], [0., 14., 23.]]
       ret.lateralTuning.pid.kpV, ret.lateralTuning.pid.kiV = [[0.01, 0.065, 0.2], [0.001, 0.015, 0.025]]
 
-    if candidate in [CAR.FORESTER_PREGLOBAL, CAR.OUTBACK_PREGLOBAL_2018]:
-=======
     if candidate in (CAR.FORESTER_PREGLOBAL, CAR.OUTBACK_PREGLOBAL_2018):
->>>>>>> 06541abd
       ret.safetyConfigs[0].safetyParam = 1  # Outback 2018-2019 and Forester have reversed driver torque signal
       ret.mass = 1568 + STD_CARGO_KG
       ret.wheelbase = 2.67
