--- conflicted
+++ resolved
@@ -35,12 +35,7 @@
     ("HasAcceptedTerms", "0"),
     ("LastUpdateTime", datetime.datetime.utcnow().isoformat().encode('utf8')),
     ("OpenpilotEnabledToggle", "1"),
-<<<<<<< HEAD
-    ("VisionRadarToggle", "0"),
-    ("IsDriverViewEnabled", "0"),
     ("ManualParkingBrakeSNGToggle", "0"),
-=======
->>>>>>> bb5bcc7e
   ]
 
   if TICI:
