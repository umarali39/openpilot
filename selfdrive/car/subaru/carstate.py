--- conflicted
+++ resolved
@@ -66,11 +66,7 @@
     ret.steerError = cp.vl["Steering_Torque"]['Steer_Error_1'] == 1
 
     if self.car_fingerprint in PREGLOBAL_CARS:
-<<<<<<< HEAD
-      self.button = cp_cam.vl["ES_CruiseThrottle"]["Cruise_Button"]
-=======
       self.cruise_button = cp_cam.vl["ES_CruiseThrottle"]["Cruise_Button"]
->>>>>>> efca6eaa
       self.ready = not cp_cam.vl["ES_DashStatus"]["Not_Ready_Startup"]
       self.es_accel_msg = copy.copy(cp_cam.vl["ES_CruiseThrottle"])
     else:
@@ -130,7 +126,6 @@
         ("BSD_RCTA", 17),
       ]
 
-<<<<<<< HEAD
     if CP.carFingerprint in PREGLOBAL_CARS:
       checks += [
         ("BodyInfo", 1),
@@ -147,9 +142,6 @@
         ]
 
     else:
-=======
-    if CP.carFingerprint not in PREGLOBAL_CARS:
->>>>>>> efca6eaa
       signals += [
         ("Steer_Warning", "Steering_Torque", 0),
       ]
