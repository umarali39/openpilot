--- conflicted
+++ resolved
@@ -4,15 +4,6 @@
 from libcpp.string cimport string
 import threading
 
-<<<<<<< HEAD
-cdef class ParamKeyType:
-  PERSISTENT = c_ParamKeyType.PERSISTENT
-  CLEAR_ON_MANAGER_START = c_ParamKeyType.CLEAR_ON_MANAGER_START
-  CLEAR_ON_PANDA_DISCONNECT = c_ParamKeyType.CLEAR_ON_PANDA_DISCONNECT
-  CLEAR_ON_IGNITION_ON = c_ParamKeyType.CLEAR_ON_IGNITION_ON
-  CLEAR_ON_IGNITION_OFF = c_ParamKeyType.CLEAR_ON_IGNITION_OFF
-  ALL = c_ParamKeyType.ALL
-=======
 cdef extern from "selfdrive/common/params.h":
   cpdef enum ParamKeyType:
     PERSISTENT
@@ -32,7 +23,6 @@
     bool checkKey(string) nogil
     void clearAll(ParamKeyType)
 
->>>>>>> 08078acb
 
 def ensure_bytes(v):
   return v.encode() if isinstance(v, str) else v;
