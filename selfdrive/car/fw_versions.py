--- conflicted
+++ resolved
@@ -321,14 +321,10 @@
   print()
 
   t = time.time()
-<<<<<<< HEAD
 
   if Params().get_bool("FirmwareQueryDelay"):
     time.sleep(10.)
-  fw_vers = get_fw_versions(logcan, sendcan, query_brand=args.brand, extra=extra, debug=args.debug, progress=True)
-=======
   fw_vers = get_fw_versions(logcan, sendcan, query_brand=args.brand, extra=extra, num_pandas=num_pandas, debug=args.debug, progress=True)
->>>>>>> 1548db89
   _, candidates = match_fw_to_car(fw_vers)
 
 
