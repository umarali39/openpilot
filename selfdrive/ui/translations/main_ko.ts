--- conflicted
+++ resolved
@@ -96,10 +96,6 @@
 <context>
     <name>DevicePanel</name>
     <message>
-<<<<<<< HEAD
-        <location filename="../qt/offroad/settings.cc" line="+163"/>
-=======
->>>>>>> 84adb8d9
         <source>Dongle ID</source>
         <translation>Dongle ID</translation>
     </message>
@@ -451,10 +447,6 @@
 <context>
     <name>PairingPopup</name>
     <message>
-<<<<<<< HEAD
-        <location filename="../qt/widgets/prime.cc" line="+88"/>
-=======
->>>>>>> 84adb8d9
         <source>Pair your device to your comma account</source>
         <translation>장치를 콤마 계정과 페어링합니다</translation>
     </message>
@@ -927,10 +919,6 @@
 <context>
     <name>TogglesPanel</name>
     <message>
-<<<<<<< HEAD
-        <location filename="../qt/offroad/settings.cc" line="-336"/>
-=======
->>>>>>> 84adb8d9
         <source>Enable openpilot</source>
         <translation>openpilot 사용</translation>
     </message>
@@ -963,10 +951,6 @@
         <translation>운전자 카메라에서 데이터를 업로드하고 운전자 모니터링 알고리즘을 개선합니다.</translation>
     </message>
     <message>
-<<<<<<< HEAD
-        <location line="+23"/>
-=======
->>>>>>> 84adb8d9
         <source>🌮 End-to-end longitudinal (extremely alpha) 🌮</source>
         <translation>🌮 e2e 롱컨트롤 사용 (매우 실험적) 🌮 </translation>
     </message>
@@ -983,9 +967,6 @@
         <translation>주행모델이 가속과 감속을 제어하도록 하면 openpilot은 운전자가 생각하는것처럼 운전합니다. (매우 실험적)</translation>
     </message>
     <message>
-<<<<<<< HEAD
-        <location line="-67"/>
-=======
         <source>openpilot longitudinal control is not currently available for this car.</source>
         <translation>현재 이 차량에는 openpilot 롱컨트롤을 사용할 수 없습니다.</translation>
     </message>
@@ -994,7 +975,6 @@
         <translation>openpilot 롱컨트롤을 활성화합니다. (실험적)</translation>
     </message>
     <message>
->>>>>>> 84adb8d9
         <source>Disengage On Accelerator Pedal</source>
         <translation>가속페달 조작시 해제</translation>
     </message>
@@ -1003,30 +983,22 @@
         <translation>활성화된 경우 가속 페달을 누르면 openpilot이 해제됩니다.</translation>
     </message>
     <message>
-<<<<<<< HEAD
-        <location line="+5"/>
         <source>Subaru Manual PB Stop and Go</source>
         <translation></translation>
     </message>
     <message>
-        <location line="+1"/>
         <source>Experimental feature to enable stop and go for Subaru Global models with manual handbrake. Models with electric parking brake should keep this disabled.</source>
         <translation></translation>
     </message>
     <message>
-        <location line="+5"/>
         <source>Firmware query delay</source>
         <translation></translation>
     </message>
     <message>
-        <location line="+1"/>
         <source>Add 10 second delay before running FPv2 ECU firmware queries. May be needed for Subaru pre-global models</source>
         <translation></translation>
     </message>
     <message>
-        <location line="+18"/>
-=======
->>>>>>> 84adb8d9
         <source>Show ETA in 24h Format</source>
         <translation>24시간 형식으로 도착예정시간 표시</translation>
     </message>
