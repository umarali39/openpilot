# flake8: noqa

from selfdrive.car import dbc_dict
from cereal import car
Ecu = car.CarParams.Ecu

class CarControllerParams:
  def __init__(self, CP):
    if CP.carFingerprint == CAR.IMPREZA_2020:
      self.STEER_MAX = 1439
    else:
      self.STEER_MAX = 2047
    self.STEER_STEP = 2                # how often we update the steer cmd
    self.STEER_DELTA_UP = 50           # torque increase per refresh, 0.8s to max
    self.STEER_DELTA_DOWN = 70         # torque decrease per refresh
    self.STEER_DRIVER_ALLOWANCE = 60   # allowed driver torque before start limiting
    self.STEER_DRIVER_MULTIPLIER = 10  # weight driver torque heavily
    self.STEER_DRIVER_FACTOR = 1       # from dbc

class CAR:
  ASCENT = "SUBARU ASCENT LIMITED 2019"
  IMPREZA = "SUBARU IMPREZA LIMITED 2019"
  IMPREZA_2020 = "SUBARU IMPREZA SPORT 2020"
  FORESTER = "SUBARU FORESTER 2019"
  FORESTER_PREGLOBAL = "SUBARU FORESTER 2017 - 2018"
  LEGACY_PREGLOBAL = "SUBARU LEGACY 2015 - 2018"
  OUTBACK_PREGLOBAL = "SUBARU OUTBACK 2015 - 2017"
  OUTBACK_PREGLOBAL_2018 = "SUBARU OUTBACK 2018 - 2019"
  WRX_PREGLOBAL = "SUBARU WRX 2018"

FINGERPRINTS = {
  CAR.ASCENT: [{
  # SUBARU ASCENT LIMITED 2019
    2: 8, 64: 8, 65: 8, 72: 8, 73: 8, 280: 8, 281: 8, 290: 8, 312: 8, 313: 8, 314: 8, 315: 8, 316: 8, 326: 8, 544: 8, 545: 8, 546: 8, 552: 8, 554: 8, 557: 8, 576: 8, 577: 8, 722: 8, 801: 8, 802: 8, 805: 8, 808: 8, 811: 8, 816: 8, 826: 8, 837: 8, 838: 8, 839: 8, 842: 8, 912: 8, 915: 8, 940: 8, 1614: 8, 1617: 8, 1632: 8, 1650: 8, 1657: 8, 1658: 8, 1677: 8, 1722: 8, 1743: 8, 1759: 8, 1785: 5, 1786: 5, 1787: 5, 1788: 8
  }],
  CAR.IMPREZA: [{
  # SUBARU IMPREZA LIMITED 2019
    2: 8, 64: 8, 65: 8, 72: 8, 73: 8, 280: 8, 281: 8, 290: 8, 312: 8, 313: 8, 314: 8, 315: 8, 316: 8, 326: 8, 544: 8, 545: 8, 546: 8, 552: 8, 554: 8, 557: 8, 576: 8, 577: 8, 722: 8, 801: 8, 802: 8, 805: 8, 808: 8, 816: 8, 826: 8, 837: 8, 838: 8, 839: 8, 842: 8, 912: 8, 915: 8, 940: 8, 1614: 8, 1617: 8, 1632: 8, 1650: 8, 1657: 8, 1658: 8, 1677: 8, 1697: 8, 1722: 8, 1743: 8, 1759: 8, 1786: 5, 1787: 5, 1788: 8, 1809: 8, 1813: 8, 1817: 8, 1821: 8, 1840: 8, 1848: 8, 1924: 8, 1932: 8, 1952: 8, 1960: 8
  },
  # SUBARU CROSSTREK 2018
  {
    2: 8, 64: 8, 65: 8, 72: 8, 73: 8, 280: 8, 281: 8, 290: 8, 312: 8, 313: 8, 314: 8, 315: 8, 316: 8, 326: 8, 372: 8, 544: 8, 545: 8, 546: 8, 554: 8, 557: 8, 576: 8, 577: 8, 722: 8, 801: 8, 802: 8, 805: 8, 808: 8, 811: 8, 826: 8, 837: 8, 838: 8, 839: 8, 842: 8, 912: 8, 915: 8, 940: 8, 1614: 8, 1617: 8, 1632: 8, 1650: 8, 1657: 8, 1658: 8, 1677: 8, 1697: 8, 1759: 8, 1786: 5, 1787: 5, 1788: 8
  }],
  CAR.IMPREZA_2020: [{
  # SUBARU CROSSTREK SPORT 2020
    2: 8, 64: 8, 65: 8, 72: 8, 73: 8, 280: 8, 281: 8, 282: 8, 290: 8, 312: 8, 313: 8, 314: 8, 315: 8, 316: 8, 326: 8, 372: 8, 544: 8, 545: 8, 546: 8, 552: 8, 554: 8, 557: 8, 576: 8, 577: 8, 722: 8, 801: 8, 802: 8, 803: 8, 805: 8, 808: 8, 816: 8, 826: 8, 837: 8, 838: 8, 839: 8, 842: 8, 912: 8, 915: 8, 940: 8, 1617: 8, 1632: 8, 1650: 8, 1677: 8, 1697: 8, 1722: 8, 1743: 8, 1759: 8, 1786: 5, 1787: 5, 1788: 8, 1809: 8, 1813: 8, 1817: 8, 1821: 8, 1840: 8, 1848: 8, 1924: 8, 1932: 8, 1952: 8, 1960: 8, 1968: 8, 1976: 8, 2015: 8, 2016: 8, 2024: 8
  },
  # IMPREZA 2020
  {
    2: 8, 64: 8, 65: 8, 72: 8, 73: 8, 280: 8, 281: 8, 282: 8, 290: 8, 312: 8, 313: 8, 314: 8, 315: 8, 316: 8, 326: 8, 544: 8, 545: 8, 546: 8, 554: 8, 557: 8, 576: 8, 577: 8, 801: 8, 802: 8, 803: 8, 805: 8, 808: 8, 816: 8, 826: 8, 837: 8, 838: 8, 839: 8, 842: 8, 912: 8, 915: 8, 940: 8, 1614: 8, 1617: 8, 1632: 8, 1657: 8, 1658: 8, 1677: 8, 1697: 8, 1743: 8, 1759: 8, 1786: 5, 1787: 5, 1788: 8, 1809: 8, 1813: 8, 1817: 8, 1821: 8, 1840: 8, 1848: 8, 1924: 8, 1932: 8, 1952: 8, 1960: 8
  }],
  CAR.FORESTER: [{
  # Forester 2019-2020
    2: 8, 64: 8, 65: 8, 72: 8, 73: 8, 280: 8, 281: 8, 282: 8, 290: 8, 312: 8, 313: 8, 314: 8, 315: 8, 316: 8, 326: 8, 372: 8, 544: 8, 545: 8, 546: 8, 552: 8, 554: 8, 557: 8, 576: 8, 577: 8, 722: 8, 801: 8, 802: 8, 803: 8, 805: 8, 808: 8, 811: 8, 816: 8, 826: 8, 837: 8, 838: 8, 839: 8, 842: 8, 912: 8, 915: 8, 940: 8, 961: 8, 984: 8, 1614: 8, 1617: 8, 1632: 8, 1650: 8, 1651: 8, 1657: 8, 1658: 8, 1677: 8, 1697: 8, 1698: 8, 1722: 8, 1743: 8, 1759: 8, 1787: 5, 1788: 8, 1809: 8, 1813: 8, 1817: 8, 1821: 8, 1840: 8, 1848: 8, 1924: 8, 1932: 8, 1952: 8, 1960: 8
  }],
  CAR.OUTBACK_PREGLOBAL: [{
  # OUTBACK PREMIUM 2.5i 2015
    2: 8, 208: 8, 209: 4, 210: 8, 211: 7, 212: 8, 320: 8, 321: 8, 324: 8, 328: 8, 329: 8, 336: 2, 338: 8, 342: 8, 346: 8, 352: 8, 353: 8, 354: 8, 356: 8, 358: 8, 359: 8, 392: 8, 640: 8, 642: 8, 644: 8, 864: 8, 865: 8, 866: 8, 872: 8, 880: 8, 881: 8, 882: 8, 884: 8, 977: 8, 1632: 8, 1745: 8, 1786: 5, 1882: 8, 2015: 8, 2016: 8, 2024: 8, 604: 8, 885: 8, 1788: 8, 316: 8, 1614: 8, 1640: 8, 1657: 8, 1658: 8, 1672: 8, 1743: 8, 1785: 5, 1787: 5
  },
  # OUTBACK PREMIUM 3.6i 2015
  {
    2: 8, 208: 8, 209: 4, 210: 8, 211: 7, 212: 8, 320: 8, 321: 8, 324: 8, 328: 8, 329: 8, 336: 2, 338: 8, 342: 8, 392: 8, 604: 8, 640: 8, 642: 8, 644: 8, 864: 8, 865: 8, 866: 8, 872: 8, 880: 8, 881: 8, 882: 8, 884: 8, 977: 8, 1632: 8, 1745: 8, 1779: 8, 1786: 5
  },
  # OUTBACK LIMITED 2.5i 2018
  {
    2: 8, 208: 8, 209: 4, 210: 8, 211: 7, 212: 8, 316: 8, 320: 8, 321: 8, 324: 8, 328: 8, 329: 8, 336: 2, 338: 8, 342: 8, 352: 8, 353: 8, 354: 8, 356: 8, 358: 8, 359: 8, 392: 8, 554: 8, 604: 8, 640: 8, 642: 8, 644: 8, 805: 8, 864: 8, 865: 8, 866: 8, 872: 8, 880: 8, 881: 8, 882: 8, 884: 8, 885: 8, 977: 8, 1614: 8, 1632: 8, 1657: 8, 1658: 8, 1672: 8, 1722: 8, 1736: 8, 1743: 8, 1745: 8, 1785: 5, 1786: 5, 1787: 5, 1788: 8
  }],
  CAR.OUTBACK_PREGLOBAL_2018: [{
  # OUTBACK LIMITED 3.6R 2019
    2: 8, 208: 8, 209: 4, 210: 8, 211: 7, 212: 8, 316: 8, 320: 8, 321: 8, 324: 8, 328: 8, 329: 8, 336: 2, 338: 8, 342: 8, 352: 8, 353: 8, 354: 8, 356: 8, 358: 8, 359: 8, 392: 8, 554: 8, 604: 8, 640: 8, 642: 8, 644: 8, 805: 8, 864: 8, 865: 8, 866: 8, 872: 8, 880: 8, 881: 8, 882: 8, 884: 8, 885: 8, 886: 2, 977: 8, 1614: 8, 1632: 8, 1657: 8, 1658: 8, 1672: 8, 1736: 8, 1743: 8, 1745: 8, 1785: 5, 1786: 5, 1787: 5, 1788: 8, 1862: 8, 1870: 8, 1920: 8, 1927: 8, 1928: 8, 1935: 8, 1968: 8, 1976: 8, 2016: 8, 2017: 8, 2024: 8, 2025: 8
  }],
  CAR.FORESTER_PREGLOBAL: [{
  # FORESTER PREMIUM 2.5i 2017
    2: 8, 112: 8, 117: 8, 128: 8, 208: 8, 209: 4, 210: 8, 211: 7, 212: 8, 320: 8, 321: 8, 324: 8, 328: 8, 329: 8, 336: 2, 338: 8, 340: 7, 342: 8, 352: 8, 353: 8, 354: 8, 355: 8, 356: 8, 554: 8, 604: 8, 640: 8, 641: 8, 642: 8, 805: 8, 864: 8, 865: 8, 866: 8, 872: 8, 880: 8, 881: 8, 882: 8, 884: 8, 885: 8, 886: 1, 888: 8, 977: 8, 1398: 8, 1632: 8, 1743: 8, 1744: 8, 1745: 8, 1785: 5, 1786: 5, 1787: 5, 1788: 8, 1882: 8, 1895: 8, 1903: 8, 1986: 8, 1994: 8, 2015: 8, 2016: 8, 2024: 8, 644:8, 890:8, 1736:8
  }],
  CAR.LEGACY_PREGLOBAL: [{
  # LEGACY 2.5i 2017
    2: 8, 208: 8, 209: 4, 210: 8, 211: 7, 212: 8, 320: 8, 321: 8, 324: 8, 328: 8, 329: 8, 336: 2, 338: 8, 342: 8, 392: 8, 604: 8, 640: 8, 642: 8, 864: 8, 865: 8, 866: 8, 872: 8, 880: 8, 881: 8, 882: 8, 884: 8, 885: 8, 977: 8, 1632: 8, 1640: 8, 1736: 8, 1745: 8, 1785: 5, 1786: 5, 1787: 5, 1788: 8, 352: 8, 353: 8, 354: 8, 356: 8, 358: 8, 359: 8, 644: 8
  },
  # LEGACY 2018
  {
    2: 8, 208: 8, 209: 4, 210: 8, 211: 7, 212: 8, 316: 8, 320: 8, 321: 8, 324: 8, 328: 8, 329: 8, 336: 2, 338: 8, 342: 8, 392: 8, 604: 8, 640: 8, 642: 8, 864: 8, 865: 8, 866: 8, 872: 8, 880: 8, 881: 8, 882: 8, 884: 8, 885: 8, 977: 8, 1614: 8, 1632: 8, 1640: 8, 1657: 8, 1658: 8, 1672: 8, 1722: 8, 1743: 8, 1745: 8, 1778: 8, 1785: 5, 1786: 5, 1787: 5, 1788: 8, 2015: 8, 2016: 8, 2024: 8
  },
  # LEGACY 2018
  {
    2: 8, 208: 8, 209: 4, 210: 8, 211: 7, 212: 8, 316: 8, 320: 8, 321: 8, 324: 8, 328: 8, 329: 8, 336: 2, 338: 8, 342: 8, 352: 8, 353: 8, 354: 8, 356: 8, 358: 8, 359: 8, 392: 8, 554: 8, 604: 8, 640: 8, 642: 8, 805: 8, 864: 8, 865: 8, 866: 8, 872: 8, 880: 8, 881: 8, 882: 8, 884: 8, 885: 8, 977: 8, 1614: 8, 1632: 8, 1640: 8, 1657: 8, 1658: 8, 1672: 8, 1722: 8, 1743: 8, 1745: 8, 1785: 5, 1786: 5, 1787: 5, 1788: 8, 2015: 8, 2016: 8, 2024: 8
  }],
}

# Use only FPv2
<<<<<<< HEAD
IGNORED_FINGERPRINTS = [CAR.IMPREZA, CAR.ASCENT, CAR.WRX_PREGLOBAL]
=======
IGNORED_FINGERPRINTS = [CAR.ASCENT, CAR.IMPREZA, CAR.WRX_PREGLOBAL]
>>>>>>> 7f3bec03

FW_VERSIONS = {
  CAR.ASCENT: {
    # 2019 Ascent - UDM / @Adminiuga
    # 2019 Ascent - UDM / @tvo
    # 2019 Ascent - UDM / @RCoaster
    # Ecu, addr, subaddr: ROM ID
    (Ecu.esp, 0x7b0, None): [
      b'\xa5 \x19\x02\x00',
    ],
    (Ecu.eps, 0x746, None): [
      b'\x85\xc0\xd0\x00',
    ],
    (Ecu.fwdCamera, 0x787, None): [
      b'\x00\x00d\xb9\x1f@ \x10',
    ],
    (Ecu.engine, 0x7e0, None): [
      b'\xbb,\xa0t\a',
      b'\xf1\x82\xbb,\xa0t\x87',
      b'\xf1\x82\xbb,\xa0t\a',
    ],
    (Ecu.transmission, 0x7e1, None): [
      b'\x00\xfe\xf7\x00\x00',
    ],
  },
  CAR.IMPREZA: {
    # 2018 Crosstrek - EDM / @martinl
    # 2018 Impreza - ADM / @Michael
    # 2019 Impreza Premium - UDM / @hitoryu2001
    # 2018 Crosstrek Limited - UDM / @Joey
    # 2017 Impreza - UDM / @Frye
    # 2018 Crosstrek - UDM / @rwalsh3
    # 2018 Crosstrek - UDM / @pemerick07
    # 2018 Crosstrek - UDM / @rwalsh3 (new engine fw)
    # 2019 Crosstrek - UDM / @Nooks Cranny
    # 2019 Impreza - UDM / @cheesypotato
    # 2019 Impreza - UDM / @dbzx6r
    # 2018 Impreza Sport - UDM / @gking
    # 2019 Crosstrek Limited - UDM / @cellfreak
<<<<<<< HEAD
=======
    # 2019 Impreza Limited - UDM / @boros
>>>>>>> 7f3bec03
    # Ecu, addr, subaddr: ROM ID
    (Ecu.esp, 0x7b0, None): [
      b'\x7a\x94\x3f\x90\x00',
      b'\xa2 \x185\x00',
      b'\xa2 \x193\x00',
      b'z\x94.\x90\x00',
      b'z\x94\b\x90\x01',
      b'\xa2 \x19`\x00',
      b'z\x94\f\x90\001',
    ],
    (Ecu.eps, 0x746, None): [
      b'\x7a\xc0\x0c\x00',
      b'z\xc0\b\x00',
      b'\x8a\xc0\x00\x00',
      b'z\xc0\x04\x00',
      b'z\xc0\x00\x00',
      b'\x8a\xc0\x10\x00',
    ],
    (Ecu.fwdCamera, 0x787, None): [
      b'\x00\x00d\xb5\x1f@ \x0e',
      b'\x00\x00d\xdc\x1f@ \x0e',
      b'\x00\x00e\x1c\x1f@ \x14',
      b'\x00\x00d)\x1f@ \a',
      b'\x00\x00e+\x1f@ \x14',
      b'\000\000e+\000\000\000\000',
      b'\000\000dd\037@ \016',
      b'\000\000e\002\037@ \024',
    ],
    (Ecu.engine, 0x7e0, None): [
      b'\xaa\x61\x66\x73\x07',
      b'\xbeacr\a',
      b'\xc5!`r\a',
      b'\xaa!ds\a',
      b'\xaa!`u\a',
      b'\xaa!dq\a',
      b'\xaa!dt\a',
      b'\xc5!dr\a',
      b'\xc5!ar\a',
      b'\xbe!as\a',
      b'\xc5!ds\a',
<<<<<<< HEAD
=======
      b'\xc5!`s\a',
>>>>>>> 7f3bec03
    ],
    (Ecu.transmission, 0x7e1, None): [
      b'\xe3\xe5\x46\x31\x00',
      b'\xe4\xe5\x061\x00',
      b'\xe5\xf5\x04\x00\x00',
      b'\xe3\xf5G\x00\x00',
      b'\xe3\xf5\a\x00\x00',
      b'\xe3\xf5C\x00\x00',
      b'\xe5\xf5B\x00\x00',
      b'\xe5\xf5$\000\000',
      b'\xe4\xf5\a\000\000',
    ],
  },
<<<<<<< HEAD
=======
  CAR.IMPREZA_2020: {
    # 2020 Impreza Sport - UDM @CrispinFlowerday
    # 2020 Impreza Hatchback Premium - UDM @davidvatz
    # 2020 Impreza Hatchback - UDM @GPT-3
    # Ecu, addr, subaddr: ROM ID
    (Ecu.esp, 0x7b0, None): [
      b'\xa2 \0314\000',
      b'\xa2 \0313\000',
    ],
    (Ecu.eps, 0x746, None): [
      b'\x9a\xc0\000\000',
    ],
    (Ecu.fwdCamera, 0x787, None): [
      b'\000\000eb\037@ \"',
    ],
    (Ecu.engine, 0x7e0, None): [
      b'\xca!ap\a',
      b'\xca!`p\a',
    ],
    (Ecu.transmission, 0x7e1, None): [
      b'\xe6\xf5\004\000\000',
      b'\xe6\xf5$\000\000',
    ],
  },
>>>>>>> 7f3bec03
  CAR.FORESTER_PREGLOBAL: {
    # 2018 Subaru Forester 2.5i Touring - UDM / @Oreo
    # 2018 Subaru Forester 2.5 Limited - Canada / @litobro
    # 2017 Subaru Forester UDM / @hitoryu2001
    # Ecu, addr, subaddr: ROM ID
    (Ecu.esp, 0x7b0, None): [
      b'\x7d\x97\x14\x40',
    ],
    (Ecu.eps, 0x746, None): [
      b'}\xc0\x10\x00',
      b'm\xc0\x10\x00',
    ],
    (Ecu.fwdCamera, 0x787, None): [
      b'\x00\x00\x64\x35\x1f\x40\x20\x09',
      b'\x00\x00c\xe9\x1f@ \x03',
    ],
    (Ecu.engine, 0x7e0, None): [
      b'\xba"@p\a',
      b'\xa7)\xa0q\a',
    ],
    (Ecu.transmission, 0x7e1, None): [
      b'\xdc\xf2\x60\x60\x00',
      b'\xdc\xf2@`\x00',
      b'\xda\xfd\xe0\x80\x00',
    ],
  },
  CAR.LEGACY_PREGLOBAL: {
    # 2018 Subaru Legacy 2.5i Premium - UDM / @kram322
    # 2016 Subaru Legacy - UDM / @nort
    # 2015 Subaru Legacy 3.6R Limited / @chrissantamaria
    # 2017 Subaru Legacy 2.5i Sport / @bonnysonnyandclyde
    # 2015 Subaru Legacy Premium 2.5i / @Wanting.RA1N
    # Ecu, addr, subaddr: ROM ID
    (Ecu.esp, 0x7b0, None): [
      b'\x8b\x97D\x00',
      b'k\x97D\x00',
      b'[\xba\xc4\x03',
      b'{\x97D\x00',
      b'[\x97D\000',
    ],
    (Ecu.eps, 0x746, None): [
      b'{\xb0\x00\x00',
      b'[\xb0\x00\x01',
      b'K\xb0\x00\x01',
      b'k\xb0\x00\x00',
    ],
    (Ecu.fwdCamera, 0x787, None): [
      b'\x00\x00df\x1f@ \n',
      b'\x00\x00c\xb7\x1f@\x10\x16',
      b'\x00\x00c\x94\x1f@\x10\x08',
      b'\x00\x00c\xec\x1f@ \x04',
    ],
    (Ecu.engine, 0x7e0, None): [
      b'\xb5\"@p\a',
      b'\xab*@r\a',
      b'\xa0+@p\x07',
      b'\xb4"@0\x07',
      b'\xa0"@q\a',
    ],
    (Ecu.transmission, 0x7e1, None): [
      b'\xbc\xf2\x00\x81\x00',
      b'\xbe\xf2\x00p\x00',
      b'\xbf\xfb\xc0\x80\x00',
      b'\xbd\xf2\x00`\x00',
      b'\xbf\xf2\000\x80\000',
    ],
  },
  CAR.OUTBACK_PREGLOBAL: {
    # 2017 Outback Limited 3.6r - UDM / @Anthony
    # 2016 Outback Limited 2.5 - UDM / @aeiro
    # 2015 Outback Limited 2.5 - ADM / @Bugsy
    # 2015 Outback Premium 3.6i - UDM / @aidrive
    # 2016 Outback Premium 2.5 - UDM / @Troy
    # 2017 Subaru Outback 2.5 - UDM / @chewbaru
    # 2017 Subaru Outback - UDM / @the3seashells
    # 2016 Outback Premium 2.5i - UDM / @G-Wood
    # 2016 Outback 3.6R - UDM / @KingSlayer
<<<<<<< HEAD
=======
    # 2017 Outback Limited 2.5i / @laksdjf
>>>>>>> 7f3bec03
    # Ecu, addr, subaddr: ROM ID
    (Ecu.esp, 0x7b0, None): [
      b'{\x9a\xac\x00',
      b'k\x97\xac\x00',
      b'\x5b\xf7\xbc\x03',
      b'[\xf7\xac\x03',
      b'{\x97\xac\x00',
      b'k\x9a\xac\000',
    ],
    (Ecu.eps, 0x746, None): [
      b'k\xb0\x00\x00',
      b'[\xb0\x00\x00',
      b'\x4b\xb0\x00\x02',
      b'K\xb0\x00\x00',
      b'{\xb0\x00\x01',
    ],
    (Ecu.fwdCamera, 0x787, None): [
      b'\x00\x00c\xec\x1f@ \x04',
      b'\x00\x00c\xd1\x1f@\x10\x17',
      b'\xf1\x00\xf0\xe0\x0e',
      b'\x00\x00c\x94\x00\x00\x00\x00',
      b'\x00\x00c\x94\x1f@\x10\b',
      b'\x00\x00c\xb7\x1f@\x10\x16',
      b'\000\000c\x90\037@\020\016',
<<<<<<< HEAD
=======
      b'\x00\x00c\xec\x37@\x04',
>>>>>>> 7f3bec03
    ],
    (Ecu.engine, 0x7e0, None): [
      b'\xb4+@p\a',
      b'\xab\"@@\a',
      b'\xa0\x62\x41\x71\x07',
      b'\xa0*@q\a',
      b'\xab*@@\a',
      b'\xb4"@0\a',
      b'\xb4"@p\a',
      b'\xab"@s\a',
      b'\xab+@@\a',
<<<<<<< HEAD
=======
      b'\xb4"@r\a',
>>>>>>> 7f3bec03
    ],
    (Ecu.transmission, 0x7e1, None): [
      b'\xbd\xfb\xe0\x80\x00',
      b'\xbe\xf2@\x80\x00',
      b'\xbf\xe2\x40\x80\x00',
      b'\xbf\xf2@\x80\x00',
      b'\xbe\xf2@p\x00',
      b'\xbd\xf2@`\x00',
      b'\xbd\xf2@\x81\000',
      b'\xbe\xfb\xe0p\000',
    ],
  },
  # Outback with reversed driver torque signal
  CAR.OUTBACK_PREGLOBAL_2018: {
    # 2018 Outback Premium 2.5i - UDM / @zhoux260
    # 2018 Outback 3.6r UDM / @mirroregami
    # 2018 Outback 2.5i Premium UDM / @dirkmm
    # 2019 Outback UDM / @Valhalla
    # 2018 Outback 2.5 / @haak
    # 2018 Outback 3.6r USDM / @Scripty_
    # 2018 Subaru Outback 2.0d - ADM / @Richo
    # 2019 Outback 2.5i Premium / @Z-dawg Swizzlepants
    # Ecu, addr, subaddr: ROM ID
    (Ecu.esp, 0x7b0, None): [
      b'\x8b\x97\xac\x00',
      b'\x8b\x9a\xac\x00',
      b'\x9b\x97\xac\x00',
      b'\x8b\x97\xbc\x00',
      b'\x8b\x99\xac\x00',
    ],
    (Ecu.eps, 0x746, None): [
      b'{\xb0\x00\x00',
      b'{\xb0\x00\x01',
    ],
    (Ecu.fwdCamera, 0x787, None): [
      b'\x00\x00df\x1f@ \n',
      b'\x00\x00d\xfe\x1f@ \x15',
      b'\x00\x00d\x95\x00\x00\x00\x00',
      b'\x00\x00d\x95\x1f@ \x0f',
      b'\x00\x00d\xfe\x00\x00\x00\x00',
    ],
    (Ecu.engine, 0x7e0, None): [
      b'\xb5"@p\a',
      b'\xb5+@@\a',
      b'\xb5"@P\a',
      b'\xc4"@0\a',
      b'\xb5b@1\x07',
      b'\xb5q\xe0@\a',
    ],
    (Ecu.transmission, 0x7e1, None): [
      b'\xbc\xf2@\x81\x00',
      b'\xbc\xfb\xe0\x80\x00',
      b'\xbc\xf2@\x80\x00',
      b'\xbb\xf2@`\x00',
      b'\xbc\xe2@\x80\x00',
      b'\xbc\xfb\xe0`\x00',
      b'\xbc\xaf\xe0`\x00',
    ],
  },
  CAR.WRX_PREGLOBAL: {
    # 2018 Subaru WRX / @cferra
    # Ecu, addr, subaddr: ROM ID
    (Ecu.esp, 0x7b0, None): [
      b'\x8a\x95R\x01'
    ],
    (Ecu.eps, 0x746, None): [
      b'z\xb0\x00\x00'
    ],
    (Ecu.fwdCamera, 0x787, None): [
      b'\x00\x00d\xae\x1f@ \r'
    ],
    (Ecu.engine, 0x7e0, None): [
      b'\xf1\x82\xb2)\xa0P\x97'
    ],
    (Ecu.transmission, 0x7e1, None): [
      b'\xcd\xfd\xd0\x80\x00'
    ],
  },
}


STEER_THRESHOLD = {
  CAR.ASCENT: 80,
  CAR.IMPREZA: 80,
  CAR.IMPREZA_2020: 80,
  CAR.FORESTER: 80,
  CAR.FORESTER_PREGLOBAL: 75,
  CAR.LEGACY_PREGLOBAL: 75,
  CAR.OUTBACK_PREGLOBAL: 75,
  CAR.OUTBACK_PREGLOBAL_2018: 75,
  CAR.WRX_PREGLOBAL: 75,
}

DBC = {
  CAR.ASCENT: dbc_dict('subaru_global_2017_generated', None),
  CAR.IMPREZA: dbc_dict('subaru_global_2017_generated', None),
  CAR.IMPREZA_2020: dbc_dict('subaru_global_2017_generated', None),
  CAR.FORESTER: dbc_dict('subaru_global_2017_generated', None),
  CAR.FORESTER_PREGLOBAL: dbc_dict('subaru_forester_2017_generated', None),
  CAR.LEGACY_PREGLOBAL: dbc_dict('subaru_outback_2015_generated', None),
  CAR.OUTBACK_PREGLOBAL: dbc_dict('subaru_outback_2015_generated', None),
  CAR.OUTBACK_PREGLOBAL_2018: dbc_dict('subaru_outback_2019_generated', None),
  CAR.WRX_PREGLOBAL: dbc_dict('subaru_forester_2017_generated', None),
}

PREGLOBAL_CARS = [CAR.FORESTER_PREGLOBAL, CAR.LEGACY_PREGLOBAL, CAR.OUTBACK_PREGLOBAL, CAR.OUTBACK_PREGLOBAL_2018, CAR.WRX_PREGLOBAL]
SUBARU_WMI = ['JF1', 'JF2', '4S3', '4S4']<|MERGE_RESOLUTION|>--- conflicted
+++ resolved
@@ -88,11 +88,7 @@
 }
 
 # Use only FPv2
-<<<<<<< HEAD
-IGNORED_FINGERPRINTS = [CAR.IMPREZA, CAR.ASCENT, CAR.WRX_PREGLOBAL]
-=======
 IGNORED_FINGERPRINTS = [CAR.ASCENT, CAR.IMPREZA, CAR.WRX_PREGLOBAL]
->>>>>>> 7f3bec03
 
 FW_VERSIONS = {
   CAR.ASCENT: {
@@ -132,10 +128,7 @@
     # 2019 Impreza - UDM / @dbzx6r
     # 2018 Impreza Sport - UDM / @gking
     # 2019 Crosstrek Limited - UDM / @cellfreak
-<<<<<<< HEAD
-=======
     # 2019 Impreza Limited - UDM / @boros
->>>>>>> 7f3bec03
     # Ecu, addr, subaddr: ROM ID
     (Ecu.esp, 0x7b0, None): [
       b'\x7a\x94\x3f\x90\x00',
@@ -176,10 +169,7 @@
       b'\xc5!ar\a',
       b'\xbe!as\a',
       b'\xc5!ds\a',
-<<<<<<< HEAD
-=======
       b'\xc5!`s\a',
->>>>>>> 7f3bec03
     ],
     (Ecu.transmission, 0x7e1, None): [
       b'\xe3\xe5\x46\x31\x00',
@@ -193,8 +183,6 @@
       b'\xe4\xf5\a\000\000',
     ],
   },
-<<<<<<< HEAD
-=======
   CAR.IMPREZA_2020: {
     # 2020 Impreza Sport - UDM @CrispinFlowerday
     # 2020 Impreza Hatchback Premium - UDM @davidvatz
@@ -219,7 +207,6 @@
       b'\xe6\xf5$\000\000',
     ],
   },
->>>>>>> 7f3bec03
   CAR.FORESTER_PREGLOBAL: {
     # 2018 Subaru Forester 2.5i Touring - UDM / @Oreo
     # 2018 Subaru Forester 2.5 Limited - Canada / @litobro
@@ -297,10 +284,7 @@
     # 2017 Subaru Outback - UDM / @the3seashells
     # 2016 Outback Premium 2.5i - UDM / @G-Wood
     # 2016 Outback 3.6R - UDM / @KingSlayer
-<<<<<<< HEAD
-=======
     # 2017 Outback Limited 2.5i / @laksdjf
->>>>>>> 7f3bec03
     # Ecu, addr, subaddr: ROM ID
     (Ecu.esp, 0x7b0, None): [
       b'{\x9a\xac\x00',
@@ -325,10 +309,7 @@
       b'\x00\x00c\x94\x1f@\x10\b',
       b'\x00\x00c\xb7\x1f@\x10\x16',
       b'\000\000c\x90\037@\020\016',
-<<<<<<< HEAD
-=======
       b'\x00\x00c\xec\x37@\x04',
->>>>>>> 7f3bec03
     ],
     (Ecu.engine, 0x7e0, None): [
       b'\xb4+@p\a',
@@ -340,10 +321,7 @@
       b'\xb4"@p\a',
       b'\xab"@s\a',
       b'\xab+@@\a',
-<<<<<<< HEAD
-=======
       b'\xb4"@r\a',
->>>>>>> 7f3bec03
     ],
     (Ecu.transmission, 0x7e1, None): [
       b'\xbd\xfb\xe0\x80\x00',
