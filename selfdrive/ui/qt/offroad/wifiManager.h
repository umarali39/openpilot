#pragma once

#include <QtDBus>
#include <QWidget>

enum class SecurityType {
  OPEN,
  WPA,
  UNSUPPORTED
};
enum class ConnectedType{
  DISCONNECTED,
  CONNECTING,
  CONNECTED
};

typedef QMap<QString, QMap<QString, QVariant>> Connection;
typedef QVector<QMap<QString, QVariant>> IpConfig;

struct Network {
  QString path;
  QByteArray ssid;
  unsigned int strength;
  ConnectedType connected;
  SecurityType security_type;
};

class WifiManager : public QWidget {
  Q_OBJECT
public:
  explicit WifiManager(QWidget* parent);

  void requestScan();
  QVector<Network> seen_networks;
  QString ipv4_address;

  void refreshNetworks();
  void forgetConnection(const QString &ssid);
  bool isKnownNetwork(const QString &ssid);

  void connect(const Network &ssid);
  void connect(const Network &ssid, const QString &password);
  void connect(const Network &ssid, const QString &username, const QString &password);
  void disconnect();

  // Tethering functions
  void enableTethering();
  void disableTethering();
  bool tetheringEnabled();

  void addTetheringConnection();
  void activateWifiConnection(const QString &ssid);
  void changeTetheringPassword(const QString &newPassword);

private:
  QVector<QByteArray> seen_ssids;
  QString adapter;  // Path to network manager wifi-device
  QDBusConnection bus = QDBusConnection::systemBus();
  unsigned int raw_adapter_state;  // Connection status https://developer.gnome.org/NetworkManager/1.26/nm-dbus-types.html#NMDeviceState
  QString connecting_to_network;
  QString tethering_ssid;
  QString tetheringPassword = "swagswagcommma";

  QString get_adapter();
  QString get_ipv4_address();
  QList<Network> get_networks();
  void connect(const QByteArray &ssid, const QString &username, const QString &password, SecurityType security_type);
  QString get_active_ap();
  void deactivateConnection(const QString &ssid);
  QVector<QDBusObjectPath> get_active_connections();
  uint get_wifi_device_state();
  QByteArray get_property(const QString &network_path, const QString &property);
  unsigned int get_ap_strength(const QString &network_path);
<<<<<<< HEAD
  SecurityType getSecurityType(const QString &ssid);
=======
  SecurityType getSecurityType(const QString &path);
>>>>>>> 7f3bec03
  QDBusObjectPath pathFromSsid(const QString &ssid);
  QVector<QPair<QString, QDBusObjectPath>> listConnections();

signals:
  void wrongPassword(const QString &ssid);
  void refreshSignal();

private slots:
  void stateChange(unsigned int new_state, unsigned int previous_state, unsigned int change_reason);
  void propertyChange(const QString &interface, const QVariantMap &props, const QStringList &invalidated_props);
};<|MERGE_RESOLUTION|>--- conflicted
+++ resolved
@@ -71,11 +71,7 @@
   uint get_wifi_device_state();
   QByteArray get_property(const QString &network_path, const QString &property);
   unsigned int get_ap_strength(const QString &network_path);
-<<<<<<< HEAD
-  SecurityType getSecurityType(const QString &ssid);
-=======
   SecurityType getSecurityType(const QString &path);
->>>>>>> 7f3bec03
   QDBusObjectPath pathFromSsid(const QString &ssid);
   QVector<QPair<QString, QDBusObjectPath>> listConnections();
 
