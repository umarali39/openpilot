#include "selfdrive/ui/qt/offroad/settings.h"

#include <cassert>
#include <string>

#include <QDebug>

#ifndef QCOM
#include "selfdrive/ui/qt/offroad/networking.h"
#endif

#ifdef ENABLE_MAPS
#include "selfdrive/ui/qt/maps/map_settings.h"
#endif

#include "selfdrive/common/params.h"
#include "selfdrive/common/util.h"
#include "selfdrive/hardware/hw.h"
#include "selfdrive/ui/qt/widgets/controls.h"
#include "selfdrive/ui/qt/widgets/input.h"
#include "selfdrive/ui/qt/widgets/scrollview.h"
#include "selfdrive/ui/qt/widgets/ssh_keys.h"
#include "selfdrive/ui/qt/widgets/toggle.h"
#include "selfdrive/ui/ui.h"
#include "selfdrive/ui/qt/util.h"

TogglesPanel::TogglesPanel(QWidget *parent) : QWidget(parent) {
  QVBoxLayout *main_layout = new QVBoxLayout(this);

  QList<ParamControl*> toggles;

  toggles.append(new ParamControl("OpenpilotEnabledToggle",
                                  "Enable openpilot",
                                  "Use the openpilot system for adaptive cruise control and lane keep driver assistance. Your attention is required at all times to use this feature. Changing this setting takes effect when the car is powered off.",
                                  "../assets/offroad/icon_openpilot.png",
                                  this));
  toggles.append(new ParamControl("IsLdwEnabled",
                                  "Enable Lane Departure Warnings",
                                  "Receive alerts to steer back into the lane when your vehicle drifts over a detected lane line without a turn signal activated while driving over 31mph (50kph).",
                                  "../assets/offroad/icon_warning.png",
                                  this));
  toggles.append(new ParamControl("IsRHD",
                                  "Enable Right-Hand Drive",
                                  "Allow openpilot to obey left-hand traffic conventions and perform driver monitoring on right driver seat.",
                                  "../assets/offroad/icon_openpilot_mirrored.png",
                                  this));
  toggles.append(new ParamControl("IsMetric",
                                  "Use Metric System",
                                  "Display speed in km/h instead of mp/h.",
                                  "../assets/offroad/icon_metric.png",
                                  this));
  toggles.append(new ParamControl("CommunityFeaturesToggle",
                                  "Enable Community Features",
                                  "Use features from the open source community that are not maintained or supported by comma.ai and have not been confirmed to meet the standard safety model. These features include community supported cars and community supported hardware. Be extra cautious when using these features",
                                  "../assets/offroad/icon_shell.png",
                                  this));

  toggles.append(new ParamControl("UploadRaw",
                                  "Upload Raw Logs",
                                  "Upload full logs and full resolution video by default while on WiFi. If not enabled, individual logs can be marked for upload at my.comma.ai/useradmin.",
                                  "../assets/offroad/icon_network.png",
                                  this));

  ParamControl *record_toggle = new ParamControl("RecordFront",
                                                 "Record and Upload Driver Camera",
                                                "Upload data from the driver facing camera and help improve the driver monitoring algorithm.",
                                                "../assets/offroad/icon_monitoring.png",
                                                this);
  toggles.append(record_toggle);
  toggles.append(new ParamControl("EndToEndToggle",
                                   "\U0001f96c Disable use of lanelines (Alpha) \U0001f96c",
                                   "In this mode openpilot will ignore lanelines and just drive how it thinks a human would.",
                                   "../assets/offroad/icon_road.png",
                                   this));

<<<<<<< HEAD
  toggles.append(new ParamControl("ManualParkingBrakeSNGToggle",
                                  "Subaru Manual PB Stop and Go",
                                  "Experimental feature to enable stop and go for Subaru Global models with manual handbrake. Models with electric parking brake should keep this disabled.",
                                  "../assets/offroad/icon_speed_limit.png"));

  toggles.append(new ParamControl("DisableDisengageOnGasToggle",
                                  "Disable Disengage On Gas Press",
                                  "Unsafe option to disable openpilot disengage on gas pedal press. For use only for WIP models which do not support disengage on gas pedal press yet.",
                                  "../assets/offroad/icon_speed_limit.png"));


  if (Hardware::TICI()) {
    toggles.append(new ParamControl("EnableWideCamera",
                                    "Enable use of Wide Angle Camera",
                                    "Use wide angle camera for driving and ui.",
                                    "../assets/offroad/icon_openpilot.png",
                                    this));
    QObject::connect(toggles.back(), &ToggleControl::toggleFlipped, [=](bool state) {
      Params().remove("CalibrationParams");
    });
  }
=======
#ifdef ENABLE_MAPS
  toggles.append(new ParamControl("NavSettingTime24h",
                                  "Show ETA in 24h format",
                                  "Use 24h format instead of am/pm",
                                  "../assets/offroad/icon_metric.png",
                                  this));
#endif
>>>>>>> 0d0c6bea


  bool record_lock = Params().getBool("RecordFrontLock");
  record_toggle->setEnabled(!record_lock);

  for(ParamControl *toggle : toggles) {
    if(main_layout->count() != 0) {
      main_layout->addWidget(horizontal_line());
    }
    main_layout->addWidget(toggle);
  }
}

DevicePanel::DevicePanel(QWidget* parent) : QWidget(parent) {
  QVBoxLayout *main_layout = new QVBoxLayout(this);
  Params params = Params();

  QString dongle = QString::fromStdString(params.get("DongleId", false));
  main_layout->addWidget(new LabelControl("Dongle ID", dongle));
  main_layout->addWidget(horizontal_line());

  QString serial = QString::fromStdString(params.get("HardwareSerial", false));
  main_layout->addWidget(new LabelControl("Serial", serial));

  // offroad-only buttons

  auto dcamBtn = new ButtonControl("Driver Camera", "PREVIEW",
                                        "Preview the driver facing camera to help optimize device mounting position for best driver monitoring experience. (vehicle must be off)");
  connect(dcamBtn, &ButtonControl::clicked, [=]() { emit showDriverView(); });

  QString resetCalibDesc = "openpilot requires the device to be mounted within 4° left or right and within 5° up or down. openpilot is continuously calibrating, resetting is rarely required.";
  auto resetCalibBtn = new ButtonControl("Reset Calibration", "RESET", resetCalibDesc);
  connect(resetCalibBtn, &ButtonControl::clicked, [=]() {
    if (ConfirmationDialog::confirm("Are you sure you want to reset calibration?", this)) {
      Params().remove("CalibrationParams");
    }
  });
  connect(resetCalibBtn, &ButtonControl::showDescription, [=]() {
    QString desc = resetCalibDesc;
    std::string calib_bytes = Params().get("CalibrationParams");
    if (!calib_bytes.empty()) {
      try {
        AlignedBuffer aligned_buf;
        capnp::FlatArrayMessageReader cmsg(aligned_buf.align(calib_bytes.data(), calib_bytes.size()));
        auto calib = cmsg.getRoot<cereal::Event>().getLiveCalibration();
        if (calib.getCalStatus() != 0) {
          double pitch = calib.getRpyCalib()[1] * (180 / M_PI);
          double yaw = calib.getRpyCalib()[2] * (180 / M_PI);
          desc += QString(" Your device is pointed %1° %2 and %3° %4.")
                                .arg(QString::number(std::abs(pitch), 'g', 1), pitch > 0 ? "up" : "down",
                                     QString::number(std::abs(yaw), 'g', 1), yaw > 0 ? "right" : "left");
        }
      } catch (kj::Exception) {
        qInfo() << "invalid CalibrationParams";
      }
    }
    resetCalibBtn->setDescription(desc);
  });

  ButtonControl *retrainingBtn = nullptr;
  if (!params.getBool("Passive")) {
    retrainingBtn = new ButtonControl("Review Training Guide", "REVIEW", "Review the rules, features, and limitations of openpilot");
    connect(retrainingBtn, &ButtonControl::clicked, [=]() {
      if (ConfirmationDialog::confirm("Are you sure you want to review the training guide?", this)) {
        Params().remove("CompletedTrainingVersion");
        emit reviewTrainingGuide();
      }
    });
  }

  auto uninstallBtn = new ButtonControl("Uninstall " + getBrand(), "UNINSTALL");
  connect(uninstallBtn, &ButtonControl::clicked, [=]() {
    if (ConfirmationDialog::confirm("Are you sure you want to uninstall?", this)) {
      Params().putBool("DoUninstall", true);
    }
  });

  for (auto btn : {dcamBtn, resetCalibBtn, retrainingBtn, uninstallBtn}) {
    if (btn) {
      main_layout->addWidget(horizontal_line());
      connect(parent, SIGNAL(offroadTransition(bool)), btn, SLOT(setEnabled(bool)));
      main_layout->addWidget(btn);
    }
  }

  // power buttons
  QHBoxLayout *power_layout = new QHBoxLayout();
  power_layout->setSpacing(30);

  QPushButton *reboot_btn = new QPushButton("Reboot");
  reboot_btn->setStyleSheet("height: 120px;border-radius: 15px; background-color: #393939;");
  power_layout->addWidget(reboot_btn);
  QObject::connect(reboot_btn, &QPushButton::clicked, [=]() {
    if (ConfirmationDialog::confirm("Are you sure you want to reboot?", this)) {
      Hardware::reboot();
    }
  });

  QPushButton *poweroff_btn = new QPushButton("Power Off");
  poweroff_btn->setStyleSheet("height: 120px;border-radius: 15px; background-color: #E22C2C;");
  power_layout->addWidget(poweroff_btn);
  QObject::connect(poweroff_btn, &QPushButton::clicked, [=]() {
    if (ConfirmationDialog::confirm("Are you sure you want to power off?", this)) {
      Hardware::poweroff();
    }
  });

  main_layout->addLayout(power_layout);
}

SoftwarePanel::SoftwarePanel(QWidget* parent) : QWidget(parent) {
  gitBranchLbl = new LabelControl("Git Branch");
  gitCommitLbl = new LabelControl("Git Commit");
  osVersionLbl = new LabelControl("OS Version");
  versionLbl = new LabelControl("Version", "", QString::fromStdString(params.get("ReleaseNotes")).trimmed());
  lastUpdateLbl = new LabelControl("Last Update Check", "", "The last time openpilot successfully checked for an update. The updater only runs while the car is off.");
  updateBtn = new ButtonControl("Check for Update", "");
  connect(updateBtn, &ButtonControl::clicked, [=]() {
    if (params.getBool("IsOffroad")) {
      const QString paramsPath = QString::fromStdString(params.getParamsPath());
      fs_watch->addPath(paramsPath + "/d/LastUpdateTime");
      fs_watch->addPath(paramsPath + "/d/UpdateFailedCount");
      updateBtn->setText("CHECKING");
      updateBtn->setEnabled(false);
    }
    std::system("pkill -1 -f selfdrive.updated");
  });

  QVBoxLayout *main_layout = new QVBoxLayout(this);
  QWidget *widgets[] = {versionLbl, lastUpdateLbl, updateBtn, gitBranchLbl, gitCommitLbl, osVersionLbl};
  for (int i = 0; i < std::size(widgets); ++i) {
    main_layout->addWidget(widgets[i]);
    if (i < std::size(widgets) - 1) {
      main_layout->addWidget(horizontal_line());
    }
  }

  fs_watch = new QFileSystemWatcher(this);
  QObject::connect(fs_watch, &QFileSystemWatcher::fileChanged, [=](const QString path) {
    int update_failed_count = params.get<int>("UpdateFailedCount").value_or(0);
    if (path.contains("UpdateFailedCount") && update_failed_count > 0) {
      lastUpdateLbl->setText("failed to fetch update");
      updateBtn->setText("CHECK");
      updateBtn->setEnabled(true);
    } else if (path.contains("LastUpdateTime")) {
      updateLabels();
    }
  });
}

void SoftwarePanel::showEvent(QShowEvent *event) {
  updateLabels();
}

void SoftwarePanel::updateLabels() {
  QString lastUpdate = "";
  auto tm = params.get("LastUpdateTime");
  if (!tm.empty()) {
    lastUpdate = timeAgo(QDateTime::fromString(QString::fromStdString(tm + "Z"), Qt::ISODate));
  }

  versionLbl->setText(getBrandVersion());
  lastUpdateLbl->setText(lastUpdate);
  updateBtn->setText("CHECK");
  updateBtn->setEnabled(true);
  gitBranchLbl->setText(QString::fromStdString(params.get("GitBranch")));
  gitCommitLbl->setText(QString::fromStdString(params.get("GitCommit")).left(10));
  osVersionLbl->setText(QString::fromStdString(Hardware::get_os_version()).trimmed());
}

QWidget * network_panel(QWidget * parent) {
#ifdef QCOM
  QWidget *w = new QWidget(parent);
  QVBoxLayout *layout = new QVBoxLayout(w);
  layout->setSpacing(30);

  // wifi + tethering buttons
  auto wifiBtn = new ButtonControl("WiFi Settings", "OPEN");
  QObject::connect(wifiBtn, &ButtonControl::clicked, [=]() { HardwareEon::launch_wifi(); });
  layout->addWidget(wifiBtn);
  layout->addWidget(horizontal_line());

  auto tetheringBtn = new ButtonControl("Tethering Settings", "OPEN");
  QObject::connect(tetheringBtn, &ButtonControl::clicked, [=]() { HardwareEon::launch_tethering(); });
  layout->addWidget(tetheringBtn);
  layout->addWidget(horizontal_line());

  // SSH key management
  layout->addWidget(new SshToggle());
  layout->addWidget(horizontal_line());
  layout->addWidget(new SshControl());

  layout->addStretch(1);
#else
  Networking *w = new Networking(parent);
#endif
  return w;
}

void SettingsWindow::showEvent(QShowEvent *event) {
  panel_widget->setCurrentIndex(0);
  nav_btns->buttons()[0]->setChecked(true);
}

SettingsWindow::SettingsWindow(QWidget *parent) : QFrame(parent) {

  // setup two main layouts
  sidebar_widget = new QWidget;
  QVBoxLayout *sidebar_layout = new QVBoxLayout(sidebar_widget);
  sidebar_layout->setMargin(0);
  panel_widget = new QStackedWidget();
  panel_widget->setStyleSheet(R"(
    border-radius: 30px;
    background-color: #292929;
  )");

  // close button
  QPushButton *close_btn = new QPushButton("×");
  close_btn->setStyleSheet(R"(
    font-size: 140px;
    padding-bottom: 20px;
    font-weight: bold;
    border 1px grey solid;
    border-radius: 100px;
    background-color: #292929;
    font-weight: 400;
  )");
  close_btn->setFixedSize(200, 200);
  sidebar_layout->addSpacing(45);
  sidebar_layout->addWidget(close_btn, 0, Qt::AlignCenter);
  QObject::connect(close_btn, &QPushButton::clicked, this, &SettingsWindow::closeSettings);

  // setup panels
  DevicePanel *device = new DevicePanel(this);
  QObject::connect(device, &DevicePanel::reviewTrainingGuide, this, &SettingsWindow::reviewTrainingGuide);
  QObject::connect(device, &DevicePanel::showDriverView, this, &SettingsWindow::showDriverView);

  QList<QPair<QString, QWidget *>> panels = {
    {"Device", device},
    {"Network", network_panel(this)},
    {"Toggles", new TogglesPanel(this)},
    {"Software", new SoftwarePanel(this)},
  };

#ifdef ENABLE_MAPS
  auto map_panel = new MapPanel(this);
  panels.push_back({"Navigation", map_panel});
  QObject::connect(map_panel, &MapPanel::closeSettings, this, &SettingsWindow::closeSettings);
#endif

  const int padding = panels.size() > 3 ? 25 : 35;

  nav_btns = new QButtonGroup();
  for (auto &[name, panel] : panels) {
    QPushButton *btn = new QPushButton(name);
    btn->setCheckable(true);
    btn->setChecked(nav_btns->buttons().size() == 0);
    btn->setStyleSheet(QString(R"(
      QPushButton {
        color: grey;
        border: none;
        background: none;
        font-size: 65px;
        font-weight: 500;
        padding-top: %1px;
        padding-bottom: %1px;
      }
      QPushButton:checked {
        color: white;
      }
    )").arg(padding));

    nav_btns->addButton(btn);
    sidebar_layout->addWidget(btn, 0, Qt::AlignRight);

    const int lr_margin = name != "Network" ? 50 : 0;  // Network panel handles its own margins
    panel->setContentsMargins(lr_margin, 25, lr_margin, 25);

    ScrollView *panel_frame = new ScrollView(panel, this);
    panel_widget->addWidget(panel_frame);

    QObject::connect(btn, &QPushButton::clicked, [=, w = panel_frame]() {
      btn->setChecked(true);
      panel_widget->setCurrentWidget(w);
    });
  }
  sidebar_layout->setContentsMargins(50, 50, 100, 50);

  // main settings layout, sidebar + main panel
  QHBoxLayout *main_layout = new QHBoxLayout(this);

  sidebar_widget->setFixedWidth(500);
  main_layout->addWidget(sidebar_widget);
  main_layout->addWidget(panel_widget);

  setStyleSheet(R"(
    * {
      color: white;
      font-size: 50px;
    }
    SettingsWindow {
      background-color: black;
    }
  )");
}

void SettingsWindow::hideEvent(QHideEvent *event) {
#ifdef QCOM
  HardwareEon::close_activities();
#endif
}<|MERGE_RESOLUTION|>--- conflicted
+++ resolved
@@ -73,7 +73,6 @@
                                    "../assets/offroad/icon_road.png",
                                    this));
 
-<<<<<<< HEAD
   toggles.append(new ParamControl("ManualParkingBrakeSNGToggle",
                                   "Subaru Manual PB Stop and Go",
                                   "Experimental feature to enable stop and go for Subaru Global models with manual handbrake. Models with electric parking brake should keep this disabled.",
@@ -85,17 +84,6 @@
                                   "../assets/offroad/icon_speed_limit.png"));
 
 
-  if (Hardware::TICI()) {
-    toggles.append(new ParamControl("EnableWideCamera",
-                                    "Enable use of Wide Angle Camera",
-                                    "Use wide angle camera for driving and ui.",
-                                    "../assets/offroad/icon_openpilot.png",
-                                    this));
-    QObject::connect(toggles.back(), &ToggleControl::toggleFlipped, [=](bool state) {
-      Params().remove("CalibrationParams");
-    });
-  }
-=======
 #ifdef ENABLE_MAPS
   toggles.append(new ParamControl("NavSettingTime24h",
                                   "Show ETA in 24h format",
@@ -103,7 +91,6 @@
                                   "../assets/offroad/icon_metric.png",
                                   this));
 #endif
->>>>>>> 0d0c6bea
 
 
   bool record_lock = Params().getBool("RecordFrontLock");
