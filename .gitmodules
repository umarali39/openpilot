[submodule "panda"]
<<<<<<< HEAD
	path = panda
	url = ../../martinl/panda.git
	branch = subaru-community
[submodule "opendbc"]
	path = opendbc
	url = ../../martinl/opendbc.git
	branch = subaru-community
=======
  path = panda
  url = ../../commaai/panda.git
[submodule "opendbc"]
  path = opendbc
  url = ../../commaai/opendbc.git
>>>>>>> 19810f2d
[submodule "laika_repo"]
  path = laika_repo
  url = ../../commaai/laika.git
[submodule "cereal"]
<<<<<<< HEAD
	path = cereal
	url = ../../martinl/cereal.git
	branch = subaru-community
=======
  path = cereal
  url = ../../commaai/cereal.git
>>>>>>> 19810f2d
[submodule "rednose_repo"]
  path = rednose_repo
  url = ../../commaai/rednose.git
[submodule "body"]
  path = body
  url = ../../commaai/body.git<|MERGE_RESOLUTION|>--- conflicted
+++ resolved
@@ -1,31 +1,18 @@
 [submodule "panda"]
-<<<<<<< HEAD
-	path = panda
-	url = ../../martinl/panda.git
-	branch = subaru-community
-[submodule "opendbc"]
-	path = opendbc
-	url = ../../martinl/opendbc.git
-	branch = subaru-community
-=======
   path = panda
-  url = ../../commaai/panda.git
+  url = ../../martinl/panda.git
+  branch = subaru-community
 [submodule "opendbc"]
   path = opendbc
-  url = ../../commaai/opendbc.git
->>>>>>> 19810f2d
+  url = ../../martinl/opendbc.git
+  branch = subaru-community
 [submodule "laika_repo"]
   path = laika_repo
   url = ../../commaai/laika.git
 [submodule "cereal"]
-<<<<<<< HEAD
-	path = cereal
-	url = ../../martinl/cereal.git
-	branch = subaru-community
-=======
   path = cereal
-  url = ../../commaai/cereal.git
->>>>>>> 19810f2d
+  url = ../../martinl/cereal.git
+  branch = subaru-community
 [submodule "rednose_repo"]
   path = rednose_repo
   url = ../../commaai/rednose.git
