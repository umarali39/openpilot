--- conflicted
+++ resolved
@@ -96,10 +96,6 @@
 <context>
     <name>DevicePanel</name>
     <message>
-<<<<<<< HEAD
-        <location filename="../qt/offroad/settings.cc" line="+163"/>
-=======
->>>>>>> 84adb8d9
         <source>Dongle ID</source>
         <translation>Dongle ID</translation>
     </message>
@@ -452,10 +448,6 @@
 <context>
     <name>PairingPopup</name>
     <message>
-<<<<<<< HEAD
-        <location filename="../qt/widgets/prime.cc" line="+88"/>
-=======
->>>>>>> 84adb8d9
         <source>Pair your device to your comma account</source>
         <translation>Pareie seu dispositivo à sua conta comma</translation>
     </message>
@@ -931,10 +923,6 @@
 <context>
     <name>TogglesPanel</name>
     <message>
-<<<<<<< HEAD
-        <location filename="../qt/offroad/settings.cc" line="-336"/>
-=======
->>>>>>> 84adb8d9
         <source>Enable openpilot</source>
         <translation>Ativar openpilot</translation>
     </message>
@@ -967,30 +955,22 @@
         <translation>Upload dados da câmera voltada para o motorista e ajude a melhorar o algoritmo de monitoramentor.</translation>
     </message>
     <message>
-<<<<<<< HEAD
-        <location line="+11"/>
         <source>Subaru Manual PB Stop and Go</source>
         <translation type="unfinished"></translation>
     </message>
     <message>
-        <location line="+1"/>
         <source>Experimental feature to enable stop and go for Subaru Global models with manual handbrake. Models with electric parking brake should keep this disabled.</source>
         <translation type="unfinished"></translation>
     </message>
     <message>
-        <location line="+5"/>
         <source>Firmware query delay</source>
         <translation type="unfinished"></translation>
     </message>
     <message>
-        <location line="+1"/>
         <source>Add 10 second delay before running FPv2 ECU firmware queries. May be needed for Subaru pre-global models</source>
         <translation type="unfinished"></translation>
     </message>
     <message>
-        <location line="+5"/>
-=======
->>>>>>> 84adb8d9
         <source>🌮 End-to-end longitudinal (extremely alpha) 🌮</source>
         <translation>🌮 End-to-end longitudinal (experimental) 🌮</translation>
     </message>
@@ -1015,10 +995,6 @@
         <translation>Habilite o controle longitudinal experimental para habilitar isso.</translation>
     </message>
     <message>
-<<<<<<< HEAD
-        <location line="-67"/>
-=======
->>>>>>> 84adb8d9
         <source>Disengage On Accelerator Pedal</source>
         <translation>Desacionar Com Pedal Do Acelerador</translation>
     </message>
@@ -1027,10 +1003,6 @@
         <translation>Quando ativado, pressionar o pedal do acelerador desacionará o openpilot.</translation>
     </message>
     <message>
-<<<<<<< HEAD
-        <location line="+30"/>
-=======
->>>>>>> 84adb8d9
         <source>Show ETA in 24h Format</source>
         <translation>Mostrar ETA em formato 24h</translation>
     </message>
