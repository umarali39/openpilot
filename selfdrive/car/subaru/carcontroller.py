--- conflicted
+++ resolved
@@ -10,12 +10,9 @@
     self.es_distance_cnt = -1
     self.es_accel_cnt = -1
     self.es_lkas_cnt = -1
-<<<<<<< HEAD
     self.es_dashstatus_cnt = -1
-=======
     self.throttle_cnt = -1
     self.brake_pedal_cnt = -1
->>>>>>> 8b994abb
     self.cruise_button_prev = 0
     self.prev_close_distance = 0
     self.prev_standstill = False
@@ -135,11 +132,10 @@
         can_sends.append(subarucan.create_es_lkas(self.packer, CS.es_lkas_msg, enabled, visual_alert, left_line, right_line, left_lane_depart, right_lane_depart))
         self.es_lkas_cnt = CS.es_lkas_msg["Counter"]
 
-<<<<<<< HEAD
       if self.es_dashstatus_cnt != CS.es_dashstatus_msg["Counter"]:
          can_sends.append(subarucan.create_es_dashstatus(self.packer, CS.es_dashstatus_msg))
          self.es_dashstatus_cnt = CS.es_dashstatus_msg["Counter"]
-=======
+
       if self.throttle_cnt != CS.throttle_msg["Counter"]:
          can_sends.append(subarucan.create_throttle(self.packer, CS.throttle_msg, throttle_cmd))
          self.throttle_cnt = CS.throttle_msg["Counter"]
@@ -147,6 +143,5 @@
       if self.brake_pedal_cnt != CS.brake_pedal_msg["Counter"]:
          can_sends.append(subarucan.create_brake_pedal(self.packer, CS.brake_pedal_msg, speed_cmd))
          self.brake_pedal_cnt = CS.brake_pedal_msg["Counter"]
->>>>>>> 8b994abb
 
     return can_sends