--- conflicted
+++ resolved
@@ -134,13 +134,7 @@
     {"CompletedTrainingVersion", PERSISTENT},
     {"ControlsReady", CLEAR_ON_MANAGER_START | CLEAR_ON_PANDA_DISCONNECT | CLEAR_ON_IGNITION_ON},
     {"CurrentRoute", CLEAR_ON_MANAGER_START | CLEAR_ON_IGNITION_ON},
-<<<<<<< HEAD
-    {"DisableRadar", PERSISTENT}, // WARNING: THIS DISABLES AEB
-    {"EndToEndToggle", PERSISTENT},
-    {"CompletedTrainingVersion", PERSISTENT},
     {"DisableDisengageOnGasToggle", PERSISTENT},
-=======
->>>>>>> 7feae287
     {"DisablePowerDown", PERSISTENT},
     {"DisableRadar_Allow", PERSISTENT},
     {"DisableRadar", PERSISTENT}, // WARNING: THIS DISABLES AEB
@@ -176,11 +170,7 @@
     {"LastUpdateException", PERSISTENT},
     {"LastUpdateTime", PERSISTENT},
     {"LiveParameters", PERSISTENT},
-<<<<<<< HEAD
     {"ManualParkingBrakeSNGToggle", PERSISTENT},
-    {"MapboxToken", PERSISTENT | DONT_LOG},
-=======
->>>>>>> 7feae287
     {"NavDestination", CLEAR_ON_MANAGER_START | CLEAR_ON_IGNITION_OFF},
     {"NavSettingTime24h", PERSISTENT},
     {"OpenpilotEnabledToggle", PERSISTENT},
