#include "common/params.h"

#include <dirent.h>
#include <sys/file.h>

#include <csignal>
#include <unordered_map>

#include "common/swaglog.h"
#include "common/util.h"
#include "selfdrive/hardware/hw.h"

namespace {

volatile sig_atomic_t params_do_exit = 0;
void params_sig_handler(int signal) {
  params_do_exit = 1;
}

int fsync_dir(const std::string &path) {
  int result = -1;
  int fd = HANDLE_EINTR(open(path.c_str(), O_RDONLY, 0755));
  if (fd >= 0) {
    result = fsync(fd);
    close(fd);
  }
  return result;
}

bool create_params_path(const std::string &param_path, const std::string &key_path) {
  // Make sure params path exists
  if (!util::file_exists(param_path) && !util::create_directories(param_path, 0775)) {
    return false;
  }

  // See if the symlink exists, otherwise create it
  if (!util::file_exists(key_path)) {
    // 1) Create temp folder
    // 2) Symlink it to temp link
    // 3) Move symlink to <params>/d

    std::string tmp_path = param_path + "/.tmp_XXXXXX";
    // this should be OK since mkdtemp just replaces characters in place
    char *tmp_dir = mkdtemp((char *)tmp_path.c_str());
    if (tmp_dir == NULL) {
      return false;
    }

    std::string link_path = std::string(tmp_dir) + ".link";
    if (symlink(tmp_dir, link_path.c_str()) != 0) {
      return false;
    }

    // don't return false if it has been created by other
    if (rename(link_path.c_str(), key_path.c_str()) != 0 && errno != EEXIST) {
      return false;
    }
  }

  return true;
}

std::string ensure_params_path(const std::string &prefix, const std::string &path = {}) {
  std::string params_path = path.empty() ? Path::params() : path;
  if (!create_params_path(params_path, params_path + prefix)) {
    throw std::runtime_error(util::string_format("Failed to ensure params path, errno=%d", errno));
  }
  return params_path;
}

class FileLock {
public:
  FileLock(const std::string &fn) {
    fd_ = HANDLE_EINTR(open(fn.c_str(), O_CREAT, 0775));
    if (fd_ < 0 || HANDLE_EINTR(flock(fd_, LOCK_EX)) < 0) {
      LOGE("Failed to lock file %s, errno=%d", fn.c_str(), errno);
    }
  }
  ~FileLock() { close(fd_); }

private:
  int fd_ = -1;
};

std::unordered_map<std::string, uint32_t> keys = {
    {"AccessToken", CLEAR_ON_MANAGER_START | DONT_LOG},
    {"AthenadPid", PERSISTENT},
    {"AthenadUploadQueue", PERSISTENT},
    {"CalibrationParams", PERSISTENT},
    {"CarBatteryCapacity", PERSISTENT},
    {"CarParams", CLEAR_ON_MANAGER_START | CLEAR_ON_IGNITION_ON},
    {"CarParamsCache", CLEAR_ON_MANAGER_START},
    {"CarVin", CLEAR_ON_MANAGER_START | CLEAR_ON_IGNITION_ON},
    {"CompletedTrainingVersion", PERSISTENT},
    {"ControlsReady", CLEAR_ON_MANAGER_START | CLEAR_ON_IGNITION_ON},
    {"CurrentRoute", CLEAR_ON_MANAGER_START | CLEAR_ON_IGNITION_ON},
    {"DisableLogging", CLEAR_ON_MANAGER_START | CLEAR_ON_IGNITION_ON},
    {"DisablePowerDown", PERSISTENT},
    {"DisableRadar_Allow", PERSISTENT},
    {"DisableRadar", PERSISTENT}, // WARNING: THIS DISABLES AEB
    {"DisableUpdates", PERSISTENT},
    {"DisengageOnAccelerator", PERSISTENT},
    {"DongleId", PERSISTENT},
    {"DoReboot", CLEAR_ON_MANAGER_START},
    {"DoShutdown", CLEAR_ON_MANAGER_START},
    {"DoUninstall", CLEAR_ON_MANAGER_START},
<<<<<<< HEAD
    {"EnableWideCamera", CLEAR_ON_MANAGER_START},
    {"EndToEndToggle", PERSISTENT},
    {"FirmwareQueryDelay", PERSISTENT},
=======
>>>>>>> 8d8055f0
    {"ForcePowerDown", CLEAR_ON_MANAGER_START},
    {"GitBranch", PERSISTENT},
    {"GitCommit", PERSISTENT},
    {"GitDiff", PERSISTENT},
    {"GithubSshKeys", PERSISTENT},
    {"GithubUsername", PERSISTENT},
    {"GitRemote", PERSISTENT},
    {"GsmApn", PERSISTENT},
    {"GsmRoaming", PERSISTENT},
    {"HardwareSerial", PERSISTENT},
    {"HasAcceptedTerms", PERSISTENT},
    {"IMEI", PERSISTENT},
    {"InstallDate", PERSISTENT},
    {"IsDriverViewEnabled", CLEAR_ON_MANAGER_START},
    {"IsEngaged", PERSISTENT},
    {"IsLdwEnabled", PERSISTENT},
    {"IsMetric", PERSISTENT},
    {"IsOffroad", CLEAR_ON_MANAGER_START},
    {"IsOnroad", PERSISTENT},
    {"IsRHD", PERSISTENT},
    {"IsTakingSnapshot", CLEAR_ON_MANAGER_START},
    {"IsUpdateAvailable", CLEAR_ON_MANAGER_START},
    {"JoystickDebugMode", CLEAR_ON_MANAGER_START | CLEAR_ON_IGNITION_OFF},
    {"LastAthenaPingTime", CLEAR_ON_MANAGER_START},
    {"LastGPSPosition", PERSISTENT},
    {"LastManagerExitReason", CLEAR_ON_MANAGER_START},
    {"LastPowerDropDetected", CLEAR_ON_MANAGER_START},
    {"LastSystemShutdown", CLEAR_ON_MANAGER_START},
    {"LastUpdateException", CLEAR_ON_MANAGER_START},
    {"LastUpdateTime", PERSISTENT},
    {"LiveParameters", PERSISTENT},
    {"ManualParkingBrakeSNGToggle", PERSISTENT},
    {"NavDestination", CLEAR_ON_MANAGER_START | CLEAR_ON_IGNITION_OFF},
    {"NavSettingTime24h", PERSISTENT},
    {"NavdRender", PERSISTENT},
    {"OpenpilotEnabledToggle", PERSISTENT},
    {"PandaHeartbeatLost", CLEAR_ON_MANAGER_START | CLEAR_ON_IGNITION_OFF},
    {"PandaSignatures", CLEAR_ON_MANAGER_START},
    {"Passive", PERSISTENT},
    {"PrimeType", PERSISTENT},
    {"RecordFront", PERSISTENT},
    {"RecordFrontLock", PERSISTENT},  // for the internal fleet
    {"ReleaseNotes", PERSISTENT},
    {"ShouldDoUpdate", CLEAR_ON_MANAGER_START},
    {"SnoozeUpdate", CLEAR_ON_MANAGER_START | CLEAR_ON_IGNITION_OFF},
    {"SshEnabled", PERSISTENT},
    {"SubscriberInfo", PERSISTENT},
    {"TermsVersion", PERSISTENT},
    {"Timezone", PERSISTENT},
    {"TrainingVersion", PERSISTENT},
    {"UpdateAvailable", CLEAR_ON_MANAGER_START},
    {"UpdateFailedCount", CLEAR_ON_MANAGER_START},
    {"Version", PERSISTENT},
    {"VisionRadarToggle", PERSISTENT},
    {"WideCameraOnly", PERSISTENT},
    {"ApiCache_Device", PERSISTENT},
    {"ApiCache_DriveStats", PERSISTENT},
    {"ApiCache_NavDestinations", PERSISTENT},
    {"ApiCache_Owner", PERSISTENT},
    {"Offroad_BadNvme", CLEAR_ON_MANAGER_START},
    {"Offroad_CarUnrecognized", CLEAR_ON_MANAGER_START | CLEAR_ON_IGNITION_ON},
    {"Offroad_ConnectivityNeeded", CLEAR_ON_MANAGER_START},
    {"Offroad_ConnectivityNeededPrompt", CLEAR_ON_MANAGER_START},
    {"Offroad_InvalidTime", CLEAR_ON_MANAGER_START},
    {"Offroad_IsTakingSnapshot", CLEAR_ON_MANAGER_START},
    {"Offroad_NeosUpdate", CLEAR_ON_MANAGER_START},
    {"Offroad_NoFirmware", CLEAR_ON_MANAGER_START | CLEAR_ON_IGNITION_ON},
    {"Offroad_StorageMissing", CLEAR_ON_MANAGER_START},
    {"Offroad_TemperatureTooHigh", CLEAR_ON_MANAGER_START},
    {"Offroad_UnofficialHardware", CLEAR_ON_MANAGER_START},
    {"Offroad_UpdateFailed", CLEAR_ON_MANAGER_START},
};

} // namespace


Params::Params(const std::string &path) {
  const char* env = std::getenv("OPENPILOT_PREFIX");
  prefix = env ? "/" + std::string(env) : "/d";
  std::string default_param_path = ensure_params_path(prefix);
  params_path = path.empty() ? default_param_path : ensure_params_path(prefix, path);
}

bool Params::checkKey(const std::string &key) {
  return keys.find(key) != keys.end();
}

ParamKeyType Params::getKeyType(const std::string &key) {
  return static_cast<ParamKeyType>(keys[key]);
}

int Params::put(const char* key, const char* value, size_t value_size) {
  // Information about safely and atomically writing a file: https://lwn.net/Articles/457667/
  // 1) Create temp file
  // 2) Write data to temp file
  // 3) fsync() the temp file
  // 4) rename the temp file to the real name
  // 5) fsync() the containing directory
  std::string tmp_path = params_path + "/.tmp_value_XXXXXX";
  int tmp_fd = mkstemp((char*)tmp_path.c_str());
  if (tmp_fd < 0) return -1;

  int result = -1;
  do {
    // Write value to temp.
    ssize_t bytes_written = HANDLE_EINTR(write(tmp_fd, value, value_size));
    if (bytes_written < 0 || (size_t)bytes_written != value_size) {
      result = -20;
      break;
    }

    // fsync to force persist the changes.
    if ((result = fsync(tmp_fd)) < 0) break;

    FileLock file_lock(params_path + "/.lock");

    // Move temp into place.
    if ((result = rename(tmp_path.c_str(), getParamPath(key).c_str())) < 0) break;

    // fsync parent directory
    result = fsync_dir(getParamPath());
  } while (false);

  close(tmp_fd);
  ::unlink(tmp_path.c_str());
  return result;
}

int Params::remove(const std::string &key) {
  FileLock file_lock(params_path + "/.lock");
  int result = unlink(getParamPath(key).c_str());
  if (result != 0) {
    return result;
  }
  return fsync_dir(getParamPath());
}

std::string Params::get(const std::string &key, bool block) {
  if (!block) {
    return util::read_file(getParamPath(key));
  } else {
    // blocking read until successful
    params_do_exit = 0;
    void (*prev_handler_sigint)(int) = std::signal(SIGINT, params_sig_handler);
    void (*prev_handler_sigterm)(int) = std::signal(SIGTERM, params_sig_handler);

    std::string value;
    while (!params_do_exit) {
      if (value = util::read_file(getParamPath(key)); !value.empty()) {
        break;
      }
      util::sleep_for(100);  // 0.1 s
    }

    std::signal(SIGINT, prev_handler_sigint);
    std::signal(SIGTERM, prev_handler_sigterm);
    return value;
  }
}

std::map<std::string, std::string> Params::readAll() {
  FileLock file_lock(params_path + "/.lock");
  return util::read_files_in_dir(getParamPath());
}

void Params::clearAll(ParamKeyType key_type) {
  FileLock file_lock(params_path + "/.lock");

  std::string path;
  for (auto &[key, type] : keys) {
    if (type & key_type) {
      unlink(getParamPath(key).c_str());
    }
  }

  fsync_dir(getParamPath());
}<|MERGE_RESOLUTION|>--- conflicted
+++ resolved
@@ -104,12 +104,7 @@
     {"DoReboot", CLEAR_ON_MANAGER_START},
     {"DoShutdown", CLEAR_ON_MANAGER_START},
     {"DoUninstall", CLEAR_ON_MANAGER_START},
-<<<<<<< HEAD
-    {"EnableWideCamera", CLEAR_ON_MANAGER_START},
-    {"EndToEndToggle", PERSISTENT},
     {"FirmwareQueryDelay", PERSISTENT},
-=======
->>>>>>> 8d8055f0
     {"ForcePowerDown", CLEAR_ON_MANAGER_START},
     {"GitBranch", PERSISTENT},
     {"GitCommit", PERSISTENT},
