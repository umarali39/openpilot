--- conflicted
+++ resolved
@@ -96,10 +96,6 @@
 <context>
     <name>DevicePanel</name>
     <message>
-<<<<<<< HEAD
-        <location filename="../qt/offroad/settings.cc" line="+163"/>
-=======
->>>>>>> 84adb8d9
         <source>Dongle ID</source>
         <translation>ドングル番号 (Dongle ID)</translation>
     </message>
@@ -451,10 +447,6 @@
 <context>
     <name>PairingPopup</name>
     <message>
-<<<<<<< HEAD
-        <location filename="../qt/widgets/prime.cc" line="+88"/>
-=======
->>>>>>> 84adb8d9
         <source>Pair your device to your comma account</source>
         <translation>デバイスと comma アカウントを連携する</translation>
     </message>
@@ -927,10 +919,6 @@
 <context>
     <name>TogglesPanel</name>
     <message>
-<<<<<<< HEAD
-        <location filename="../qt/offroad/settings.cc" line="-336"/>
-=======
->>>>>>> 84adb8d9
         <source>Enable openpilot</source>
         <translation>openpilot を有効化</translation>
     </message>
@@ -963,10 +951,6 @@
         <translation>車内カメラの映像をアップロードし、ドライバー監視システムのアルゴリズムの向上に役立てます。</translation>
     </message>
     <message>
-<<<<<<< HEAD
-        <location line="+23"/>
-=======
->>>>>>> 84adb8d9
         <source>🌮 End-to-end longitudinal (extremely alpha) 🌮</source>
         <translation>🌮 エンドツーエンドのアクセル制御 (超アルファ版) 🌮</translation>
     </message>
@@ -991,10 +975,6 @@
         <translation>ここ機能を使う為には、「実験段階のopenpilotによるアクセル制御」を先に有効化してください。</translation>
     </message>
     <message>
-<<<<<<< HEAD
-        <location line="-67"/>
-=======
->>>>>>> 84adb8d9
         <source>Disengage On Accelerator Pedal</source>
         <translation>ｱｸｾﾙ踏むと openpilot をｷｬﾝｾﾙ</translation>
     </message>
@@ -1003,30 +983,22 @@
         <translation>有効な場合は、アクセルを踏むと openpilot をキャンセルします。</translation>
     </message>
     <message>
-<<<<<<< HEAD
-        <location line="+5"/>
         <source>Subaru Manual PB Stop and Go</source>
         <translation type="unfinished"></translation>
     </message>
     <message>
-        <location line="+1"/>
         <source>Experimental feature to enable stop and go for Subaru Global models with manual handbrake. Models with electric parking brake should keep this disabled.</source>
         <translation type="unfinished"></translation>
     </message>
     <message>
-        <location line="+5"/>
         <source>Firmware query delay</source>
         <translation type="unfinished"></translation>
     </message>
     <message>
-        <location line="+1"/>
         <source>Add 10 second delay before running FPv2 ECU firmware queries. May be needed for Subaru pre-global models</source>
         <translation type="unfinished"></translation>
     </message>
     <message>
-        <location line="+18"/>
-=======
->>>>>>> 84adb8d9
         <source>Show ETA in 24h Format</source>
         <translation>24時間表示</translation>
     </message>
