import copy
from cereal import car
from opendbc.can.can_define import CANDefine
from common.conversions import Conversions as CV
from selfdrive.car.interfaces import CarStateBase
from opendbc.can.parser import CANParser
from selfdrive.car.subaru.values import DBC, CAR, GLOBAL_GEN2, PREGLOBAL_CARS
from common.params import Params


class CarState(CarStateBase):
  def __init__(self, CP):
    super().__init__(CP)
    can_define = CANDefine(DBC[CP.carFingerprint]["pt"])
    self.shifter_values = can_define.dv["Transmission"]["Gear"]

    params = Params()
    self.has_epb = params.get("ManualParkingBrakeSNGToggle", encoding='utf8') == "0"

  def update(self, cp, cp_cam, cp_body):
    ret = car.CarState.new_message()

    if self.car_fingerprint == CAR.CROSSTREK_2020H:
      ret.gas = cp_body.vl["Throttle_Hybrid"]["Throttle_Pedal"] / 255.
    else:
      ret.gas = cp.vl["Throttle"]["Throttle_Pedal"] / 255.
    ret.gasPressed = ret.gas > 1e-5
    if self.car_fingerprint in PREGLOBAL_CARS:
      ret.brakePressed = cp.vl["Brake_Pedal"]["Brake_Pedal"] > 2
    elif self.car_fingerprint == CAR.CROSSTREK_2020H:
      ret.brakePressed = cp_body.vl["Brake_Hybrid"]["Brake"] == 1
    else:
      cp_brakes = cp_body if self.car_fingerprint in GLOBAL_GEN2 else cp
      ret.brakePressed = cp_brakes.vl["Brake_Status"]["Brake"] == 1

    cp_wheels = cp_body if self.car_fingerprint in GLOBAL_GEN2 else cp
    ret.wheelSpeeds = self.get_wheel_speeds(
      cp_wheels.vl["Wheel_Speeds"]["FL"],
      cp_wheels.vl["Wheel_Speeds"]["FR"],
      cp_wheels.vl["Wheel_Speeds"]["RL"],
      cp_wheels.vl["Wheel_Speeds"]["RR"],
    )
    ret.vEgoRaw = (ret.wheelSpeeds.fl + ret.wheelSpeeds.fr + ret.wheelSpeeds.rl + ret.wheelSpeeds.rr) / 4.
    ret.vEgo, ret.aEgo = self.update_speed_kf(ret.vEgoRaw)
    ret.standstill = ret.vEgoRaw == 0

    # continuous blinker signals for assisted lane change
    ret.leftBlinker, ret.rightBlinker = self.update_blinker_from_lamp(50, cp.vl["Dashlights"]["LEFT_BLINKER"],
                                                                          cp.vl["Dashlights"]["RIGHT_BLINKER"])

    if self.CP.enableBsm:
      ret.leftBlindspot = (cp.vl["BSD_RCTA"]["L_ADJACENT"] == 1) or (cp.vl["BSD_RCTA"]["L_APPROACHING"] == 1)
      ret.rightBlindspot = (cp.vl["BSD_RCTA"]["R_ADJACENT"] == 1) or (cp.vl["BSD_RCTA"]["R_APPROACHING"] == 1)

    cp_gear = cp_body if self.car_fingerprint == CAR.CROSSTREK_2020H else cp
    can_gear = int(cp_gear.vl["Transmission"]["Gear"])
    ret.gearShifter = self.parse_gear_shifter(self.shifter_values.get(can_gear, None))

    if self.car_fingerprint == CAR.WRX_PREGLOBAL:
      ret.steeringAngleDeg = cp.vl["Steering"]["Steering_Angle"]
    else:
      ret.steeringAngleDeg = cp.vl["Steering_Torque"]["Steering_Angle"]
    ret.steeringTorque = cp.vl["Steering_Torque"]["Steer_Torque_Sensor"]
    ret.steeringTorqueEps = cp.vl["Steering_Torque"]["Steer_Torque_Output"]

    steer_threshold = 75 if self.CP.carFingerprint in PREGLOBAL_CARS else 80
    ret.steeringPressed = abs(ret.steeringTorque) > steer_threshold

    if self.car_fingerprint in (CAR.CROSSTREK_2020H, CAR.FORESTER_2020H):
      ret.cruiseState.enabled = cp_cam.vl["ES_DashStatus"]['Cruise_Activated'] != 0
      ret.cruiseState.available = cp_cam.vl["ES_DashStatus"]['Cruise_On'] != 0
    else:
      cp_cruise = cp_body if self.car_fingerprint in GLOBAL_GEN2 else cp
      ret.cruiseState.enabled = cp_cruise.vl["CruiseControl"]["Cruise_Activated"] != 0
      ret.cruiseState.available = cp_cruise.vl["CruiseControl"]["Cruise_On"] != 0
    ret.cruiseState.speed = cp_cam.vl["ES_DashStatus"]["Cruise_Set_Speed"] * CV.KPH_TO_MS

    if (self.car_fingerprint in PREGLOBAL_CARS and cp.vl["Dash_State2"]["UNITS"] == 1) or \
       (self.car_fingerprint not in PREGLOBAL_CARS and cp.vl["Dashlights"]["UNITS"] == 1):
      ret.cruiseState.speed *= CV.MPH_TO_KPH

    ret.seatbeltUnlatched = cp.vl["Dashlights"]["SEATBELT_FL"] == 1
    ret.doorOpen = any([cp.vl["BodyInfo"]["DOOR_OPEN_RR"],
                        cp.vl["BodyInfo"]["DOOR_OPEN_RL"],
                        cp.vl["BodyInfo"]["DOOR_OPEN_FR"],
                        cp.vl["BodyInfo"]["DOOR_OPEN_FL"]])
    ret.steerFaultPermanent = cp.vl["Steering_Torque"]["Steer_Error_1"] == 1
    self.throttle_msg = copy.copy(cp.vl["Throttle"])

    if self.car_fingerprint in PREGLOBAL_CARS:
      self.cruise_button = cp_cam.vl["ES_Distance"]["Cruise_Button"]
      self.ready = not cp_cam.vl["ES_DashStatus"]["Not_Ready_Startup"]
      self.es_distance_msg = copy.copy(cp_cam.vl["ES_Distance"])
      self.car_follow = cp_cam.vl["ES_Distance"]["Car_Follow"]
      self.close_distance = cp_cam.vl["ES_Distance"]["Close_Distance"]
    else:
      ret.steerFaultTemporary = cp.vl["Steering_Torque"]["Steer_Warning"] == 1
      ret.cruiseState.nonAdaptive = cp_cam.vl["ES_DashStatus"]["Conventional_Cruise"] == 1
<<<<<<< HEAD
      self.cruise_state = cp_cam.vl["ES_DashStatus"]["Cruise_State"]
      self.brake_pedal_msg = copy.copy(cp.vl["Brake_Pedal"])
=======
      ret.cruiseState.standstill = cp_cam.vl["ES_DashStatus"]["Cruise_State"] == 3
      ret.stockFcw = cp_cam.vl["ES_LKAS_State"]["LKAS_Alert"] == 2
>>>>>>> 4e82f68d
      self.es_lkas_msg = copy.copy(cp_cam.vl["ES_LKAS_State"])
      # FIXME: find ES_Distance signals for CROSSTREK_2020H
      if self.car_fingerprint != CAR.CROSSTREK_2020H:
        cp_es_distance = cp_body if self.car_fingerprint in GLOBAL_GEN2 else cp_cam
        self.car_follow = cp_es_distance.vl["ES_Distance"]["Car_Follow"]
        self.close_distance = cp_es_distance.vl["ES_Distance"]["Close_Distance"]
        self.es_distance_msg = copy.copy(cp_es_distance.vl["ES_Distance"])
      self.es_dashstatus_msg = copy.copy(cp_cam.vl["ES_DashStatus"])

    return ret

  @staticmethod
  def get_common_global_signals():
    signals = [
      ("FL", "Wheel_Speeds"),
      ("FR", "Wheel_Speeds"),
      ("RL", "Wheel_Speeds"),
      ("RR", "Wheel_Speeds"),
      ("Brake", "Brake_Status"),
    ]
    checks = [
      ("Wheel_Speeds", 50),
      ("Brake_Status", 50),
    ]

    return signals, checks

  @staticmethod
  def get_global_cruisecontrol_signals():
    signals = [
      ("Cruise_On", "CruiseControl"),
      ("Cruise_Activated", "CruiseControl"),
    ]
    checks = [
      ("CruiseControl", 20),
    ]

    return signals, checks

  @staticmethod
  def get_global_es_distance_signals():
    signals = [
      ("COUNTER", "ES_Distance"),
      ("Signal1", "ES_Distance"),
      ("Cruise_Fault", "ES_Distance"),
      ("Cruise_Throttle", "ES_Distance"),
      ("Signal2", "ES_Distance"),
      ("Car_Follow", "ES_Distance"),
      ("Signal3", "ES_Distance"),
      ("Cruise_Soft_Disable", "ES_Distance"),
      ("Signal7", "ES_Distance"),
      ("Cruise_Brake_Active", "ES_Distance"),
      ("Distance_Swap", "ES_Distance"),
      ("Cruise_EPB", "ES_Distance"),
      ("Signal4", "ES_Distance"),
      ("Close_Distance", "ES_Distance"),
      ("Signal5", "ES_Distance"),
      ("Cruise_Cancel", "ES_Distance"),
      ("Cruise_Set", "ES_Distance"),
      ("Cruise_Resume", "ES_Distance"),
      ("Signal6", "ES_Distance"),
    ]
    checks = [
      ("ES_Distance", 20),
    ]

    return signals, checks

  @staticmethod
  def get_can_parser(CP):
    signals = [
      # sig_name, sig_address
      ("Steer_Torque_Sensor", "Steering_Torque"),
      ("Steer_Torque_Output", "Steering_Torque"),
      ("Steering_Angle", "Steering_Torque"),
      ("Steer_Error_1", "Steering_Torque"),
      ("Brake_Pedal", "Brake_Pedal"),
      ("LEFT_BLINKER", "Dashlights"),
      ("RIGHT_BLINKER", "Dashlights"),
      ("SEATBELT_FL", "Dashlights"),
      ("DOOR_OPEN_FR", "BodyInfo"),
      ("DOOR_OPEN_FL", "BodyInfo"),
      ("DOOR_OPEN_RR", "BodyInfo"),
      ("DOOR_OPEN_RL", "BodyInfo"),
    ]
    checks = [
      # sig_address, frequency
      ("Throttle", 100),
      ("Brake_Pedal", 50),
      ("Steering_Torque", 50),
    ]

    if CP.enableBsm:
      signals += [
        ("L_ADJACENT", "BSD_RCTA"),
        ("R_ADJACENT", "BSD_RCTA"),
        ("L_APPROACHING", "BSD_RCTA"),
        ("R_APPROACHING", "BSD_RCTA"),
      ]
      checks.append(("BSD_RCTA", 17))

    # Transmission is on can1 for CROSSTREK_2020H
    if CP.carFingerprint != CAR.CROSSTREK_2020H:
      signals.append(("Gear", "Transmission"))
      checks.append(("Transmission", 100))

    if CP.carFingerprint not in PREGLOBAL_CARS:
      if CP.carFingerprint not in GLOBAL_GEN2:
        signals += CarState.get_common_global_signals()[0]
        checks += CarState.get_common_global_signals()[1]

      if CP.carFingerprint not in (GLOBAL_GEN2, CAR.CROSSTREK_2020H):
        signals += CarState.get_global_cruisecontrol_signals()[0]
        checks += CarState.get_global_cruisecontrol_signals()[1]

      signals += [
        ("COUNTER", "Throttle"),
        ("Signal1", "Throttle"),
        ("Engine_RPM", "Throttle"),
        ("Signal2", "Throttle"),
        ("Throttle_Pedal", "Throttle"),
        ("Throttle_Cruise", "Throttle"),
        ("Throttle_Combo", "Throttle"),
        ("Signal1", "Throttle"),
        ("Off_Accel", "Throttle"),

        ("COUNTER", "Brake_Pedal"),
        ("Signal1", "Brake_Pedal"),
        ("Speed", "Brake_Pedal"),
        ("Signal2", "Brake_Pedal"),
        ("Brake_Lights", "Brake_Pedal"),
        ("Signal3", "Brake_Pedal"),
        ("Signal4", "Brake_Pedal"),

        ("Steer_Warning", "Steering_Torque"),
        ("UNITS", "Dashlights"),
      ]

      checks += [
        ("Dashlights", 10),
        ("BodyInfo", 10),
      ]
    else:
      signals += [
        ("Throttle_Pedal", "Throttle"),
        ("COUNTER", "Throttle"),
        ("Signal1", "Throttle"),
        ("Not_Full_Throttle", "Throttle"),
        ("Signal2", "Throttle"),
        ("Engine_RPM", "Throttle"),
        ("Off_Throttle", "Throttle"),
        ("Signal3", "Throttle"),
        ("Throttle_Cruise", "Throttle"),
        ("Throttle_Combo", "Throttle"),
        ("Throttle_Body", "Throttle"),
        ("Off_Throttle_2", "Throttle"),
        ("Signal4", "Throttle"),
        ("FL", "Wheel_Speeds"),
        ("FR", "Wheel_Speeds"),
        ("RL", "Wheel_Speeds"),
        ("RR", "Wheel_Speeds"),
        ("UNITS", "Dash_State2"),
        ("Cruise_On", "CruiseControl"),
        ("Cruise_Activated", "CruiseControl"),
        ("Steering_Angle", "Steering"),
      ]

      checks += [
        ("Throttle", 100),
        ("Wheel_Speeds", 50),
        ("Dash_State2", 1),
        ("BodyInfo", 1),
        ("CruiseControl", 50),
        ("Steering", 50),
      ]

      if CP.carFingerprint in [CAR.FORESTER_PREGLOBAL, CAR.LEVORG_PREGLOBAL, CAR.WRX_PREGLOBAL]:
        checks.append(("Dashlights", 20))
      elif CP.carFingerprint in [CAR.LEGACY_PREGLOBAL, CAR.LEGACY_PREGLOBAL_2018, CAR.OUTBACK_PREGLOBAL, CAR.OUTBACK_PREGLOBAL_2018]:
        checks.append(("Dashlights", 10))

    return CANParser(DBC[CP.carFingerprint]["pt"], signals, checks, 0)

  @staticmethod
  def get_cam_can_parser(CP):
    if CP.carFingerprint in PREGLOBAL_CARS:
      signals = [
        ("Cruise_Set_Speed", "ES_DashStatus"),
        ("Not_Ready_Startup", "ES_DashStatus"),
        ("Car_Follow", "ES_DashStatus"),

        ("Cruise_Throttle", "ES_Distance"),
        ("Signal1", "ES_Distance"),
        ("Car_Follow", "ES_Distance"),
        ("Signal2", "ES_Distance"),
        ("Brake_On", "ES_Distance"),
        ("Distance_Swap", "ES_Distance"),
        ("Standstill", "ES_Distance"),
        ("Signal3", "ES_Distance"),
        ("Close_Distance", "ES_Distance"),
        ("Signal4", "ES_Distance"),
        ("Standstill_2", "ES_Distance"),
        ("Cruise_Fault", "ES_Distance"),
        ("Signal5", "ES_Distance"),
        ("COUNTER", "ES_Distance"),
        ("Signal6", "ES_Distance"),
        ("Cruise_Button", "ES_Distance"),
        ("Signal7", "ES_Distance"),
      ]
      checks = [
        ("ES_DashStatus", 20),
        ("ES_Distance", 20),
      ]

    else:
      signals = [
        ("COUNTER", "ES_DashStatus"),
        ("PCB_Off", "ES_DashStatus"),
        ("LDW_Off", "ES_DashStatus"),
        ("Signal1", "ES_DashStatus"),
        ("Cruise_State_Msg", "ES_DashStatus"),
        ("LKAS_State_Msg", "ES_DashStatus"),
        ("Signal2", "ES_DashStatus"),
        ("Cruise_Soft_Disable", "ES_DashStatus"),
        ("EyeSight_Status_Msg", "ES_DashStatus"),
        ("Signal3", "ES_DashStatus"),
        ("Cruise_Distance", "ES_DashStatus"),
        ("Signal4", "ES_DashStatus"),
        ("Conventional_Cruise", "ES_DashStatus"),
        ("Signal5", "ES_DashStatus"),
        ("Cruise_Disengaged", "ES_DashStatus"),
        ("Cruise_Activated", "ES_DashStatus"),
        ("Signal6", "ES_DashStatus"),
        ("Cruise_Set_Speed", "ES_DashStatus"),
        ("Cruise_Fault", "ES_DashStatus"),
        ("Cruise_On", "ES_DashStatus"),
        ("Display_Own_Car", "ES_DashStatus"),
        ("Brake_Lights", "ES_DashStatus"),
        ("Car_Follow", "ES_DashStatus"),
        ("Signal7", "ES_DashStatus"),
        ("Far_Distance", "ES_DashStatus"),
        ("Cruise_State", "ES_DashStatus"),

        ("COUNTER", "ES_LKAS_State"),
        ("LKAS_Alert_Msg", "ES_LKAS_State"),
        ("Signal1", "ES_LKAS_State"),
        ("LKAS_ACTIVE", "ES_LKAS_State"),
        ("LKAS_Dash_State", "ES_LKAS_State"),
        ("Signal2", "ES_LKAS_State"),
        ("Backward_Speed_Limit_Menu", "ES_LKAS_State"),
        ("LKAS_Left_Line_Enable", "ES_LKAS_State"),
        ("LKAS_Left_Line_Light_Blink", "ES_LKAS_State"),
        ("LKAS_Right_Line_Enable", "ES_LKAS_State"),
        ("LKAS_Right_Line_Light_Blink", "ES_LKAS_State"),
        ("LKAS_Left_Line_Visible", "ES_LKAS_State"),
        ("LKAS_Right_Line_Visible", "ES_LKAS_State"),
        ("LKAS_Alert", "ES_LKAS_State"),
        ("Signal3", "ES_LKAS_State"),
      ]
      checks = [
        ("ES_DashStatus", 10),
        ("ES_LKAS_State", 10),
      ]

      if CP.carFingerprint not in (GLOBAL_GEN2, CAR.CROSSTREK_2020H):
        signals += CarState.get_global_es_distance_signals()[0]
        checks += CarState.get_global_es_distance_signals()[1]

    return CANParser(DBC[CP.carFingerprint]["pt"], signals, checks, 2)

  @staticmethod
  def get_body_can_parser(CP):
    if CP.carFingerprint in GLOBAL_GEN2:
      signals, checks = CarState.get_common_global_signals()
      signals += CarState.get_global_es_distance_signals()[0]
      checks += CarState.get_global_es_distance_signals()[1]
      signals += CarState.get_global_cruisecontrol_signals()[0]
      checks += CarState.get_global_cruisecontrol_signals()[1]
      return CANParser(DBC[CP.carFingerprint]["pt"], signals, checks, 1)

    if CP.carFingerprint == CAR.CROSSTREK_2020H:
      signals = [
        ("Throttle_Pedal", "Throttle_Hybrid"),
        ("Brake", "Brake_Hybrid"),
        ("Gear", "Transmission"),
      ]

      checks = [
        ("Throttle_Hybrid", 50),
        ("Brake_Hybrid", 40),
        ("Transmission", 50),
      ]

      return CANParser(DBC[CP.carFingerprint]['pt'], signals, checks, 1)


    return None<|MERGE_RESOLUTION|>--- conflicted
+++ resolved
@@ -96,13 +96,10 @@
     else:
       ret.steerFaultTemporary = cp.vl["Steering_Torque"]["Steer_Warning"] == 1
       ret.cruiseState.nonAdaptive = cp_cam.vl["ES_DashStatus"]["Conventional_Cruise"] == 1
-<<<<<<< HEAD
+      ret.cruiseState.standstill = cp_cam.vl["ES_DashStatus"]["Cruise_State"] == 3
       self.cruise_state = cp_cam.vl["ES_DashStatus"]["Cruise_State"]
+      ret.stockFcw = cp_cam.vl["ES_LKAS_State"]["LKAS_Alert"] == 2
       self.brake_pedal_msg = copy.copy(cp.vl["Brake_Pedal"])
-=======
-      ret.cruiseState.standstill = cp_cam.vl["ES_DashStatus"]["Cruise_State"] == 3
-      ret.stockFcw = cp_cam.vl["ES_LKAS_State"]["LKAS_Alert"] == 2
->>>>>>> 4e82f68d
       self.es_lkas_msg = copy.copy(cp_cam.vl["ES_LKAS_State"])
       # FIXME: find ES_Distance signals for CROSSTREK_2020H
       if self.car_fingerprint != CAR.CROSSTREK_2020H:
