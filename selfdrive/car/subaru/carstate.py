import copy
from cereal import car
from opendbc.can.can_define import CANDefine
from selfdrive.config import Conversions as CV
from selfdrive.car.interfaces import CarStateBase
from opendbc.can.parser import CANParser
from selfdrive.car.subaru.values import DBC, STEER_THRESHOLD, CAR, PREGLOBAL_CARS
from common.params import Params


class CarState(CarStateBase):
  def __init__(self, CP):
    super().__init__(CP)
    can_define = CANDefine(DBC[CP.carFingerprint]["pt"])
    self.shifter_values = can_define.dv["Transmission"]["Gear"]

    params = Params()
    self.has_epb = params.get("ManualParkingBrakeSNGToggle", encoding='utf8') == "0"

  def update(self, cp, cp_cam, cp_body):
    ret = car.CarState.new_message()

    if self.car_fingerprint == CAR.CROSSTREK_2020H:
      ret.gas = cp_body.vl["Throttle_Hybrid"]["Throttle_Pedal"] / 255.
    else:
      ret.gas = cp.vl["Throttle"]["Throttle_Pedal"] / 255.
    ret.gasPressed = ret.gas > 1e-5
    if self.car_fingerprint in PREGLOBAL_CARS:
      ret.brakePressed = cp.vl["Brake_Pedal"]["Brake_Pedal"] > 2
    elif self.car_fingerprint == CAR.OUTBACK:
      ret.brakePressed = cp_body.vl["Brake_Status"]["Brake"] == 1
    elif self.car_fingerprint == CAR.CROSSTREK_2020H:
      ret.brakePressed = cp_body.vl["Brake_Hybrid"]["Brake"] == 1
    else:
      ret.brakePressed = cp.vl["Brake_Status"]["Brake"] == 1

<<<<<<< HEAD
    if self.car_fingerprint == CAR.OUTBACK:
      ret.wheelSpeeds.fl = cp_body.vl["Wheel_Speeds"]["FL"] * CV.KPH_TO_MS
      ret.wheelSpeeds.fr = cp_body.vl["Wheel_Speeds"]["FR"] * CV.KPH_TO_MS
      ret.wheelSpeeds.rl = cp_body.vl["Wheel_Speeds"]["RL"] * CV.KPH_TO_MS
      ret.wheelSpeeds.rr = cp_body.vl["Wheel_Speeds"]["RR"] * CV.KPH_TO_MS
    else:
      ret.wheelSpeeds.fl = cp.vl["Wheel_Speeds"]["FL"] * CV.KPH_TO_MS
      ret.wheelSpeeds.fr = cp.vl["Wheel_Speeds"]["FR"] * CV.KPH_TO_MS
      ret.wheelSpeeds.rl = cp.vl["Wheel_Speeds"]["RL"] * CV.KPH_TO_MS
      ret.wheelSpeeds.rr = cp.vl["Wheel_Speeds"]["RR"] * CV.KPH_TO_MS
=======
    ret.wheelSpeeds = self.get_wheel_speeds(
      cp.vl["Wheel_Speeds"]["FL"],
      cp.vl["Wheel_Speeds"]["FR"],
      cp.vl["Wheel_Speeds"]["RL"],
      cp.vl["Wheel_Speeds"]["RR"],
    )
>>>>>>> 57871c99
    ret.vEgoRaw = (ret.wheelSpeeds.fl + ret.wheelSpeeds.fr + ret.wheelSpeeds.rl + ret.wheelSpeeds.rr) / 4.
    # Kalman filter, even though Subaru raw wheel speed is heaviliy filtered by default
    ret.vEgo, ret.aEgo = self.update_speed_kf(ret.vEgoRaw)
    ret.standstill = ret.vEgoRaw < 0.01

    # continuous blinker signals for assisted lane change
    ret.leftBlinker, ret.rightBlinker = self.update_blinker_from_lamp(
      50, cp.vl["Dashlights"]["LEFT_BLINKER"], cp.vl["Dashlights"]["RIGHT_BLINKER"])

    if self.CP.enableBsm:
      ret.leftBlindspot = (cp.vl["BSD_RCTA"]["L_ADJACENT"] == 1) or (cp.vl["BSD_RCTA"]["L_APPROACHING"] == 1)
      ret.rightBlindspot = (cp.vl["BSD_RCTA"]["R_ADJACENT"] == 1) or (cp.vl["BSD_RCTA"]["R_APPROACHING"] == 1)

    if self.car_fingerprint == CAR.CROSSTREK_2020H:
      can_gear = int(cp_body.vl["Transmission"]["Gear"])
    else:
      can_gear = int(cp.vl["Transmission"]["Gear"])
    ret.gearShifter = self.parse_gear_shifter(self.shifter_values.get(can_gear, None))

    if self.car_fingerprint == CAR.WRX_PREGLOBAL:
      ret.steeringAngleDeg = cp.vl["Steering"]["Steering_Angle"]
    else:
      ret.steeringAngleDeg = cp.vl["Steering_Torque"]["Steering_Angle"]
    ret.steeringTorque = cp.vl["Steering_Torque"]["Steer_Torque_Sensor"]
    ret.steeringPressed = abs(ret.steeringTorque) > STEER_THRESHOLD[self.car_fingerprint]

    if self.car_fingerprint == CAR.OUTBACK:
      ret.cruiseState.enabled = cp_body.vl["CruiseControl"]["Cruise_Activated"] != 0
      ret.cruiseState.available = cp_body.vl["CruiseControl"]["Cruise_On"] != 0
    elif self.car_fingerprint == CAR.CROSSTREK_2020H:
      ret.cruiseState.enabled = cp_cam.vl["ES_DashStatus"]['Cruise_Activated'] != 0
      ret.cruiseState.available = cp_cam.vl["ES_DashStatus"]['Cruise_On'] != 0
    else:
      ret.cruiseState.enabled = cp.vl["CruiseControl"]["Cruise_Activated"] != 0
      ret.cruiseState.available = cp.vl["CruiseControl"]["Cruise_On"] != 0
    ret.cruiseState.speed = cp_cam.vl["ES_DashStatus"]["Cruise_Set_Speed"] * CV.KPH_TO_MS

    if (self.car_fingerprint in PREGLOBAL_CARS and cp.vl["Dash_State2"]["UNITS"] == 1) or \
       (self.car_fingerprint not in PREGLOBAL_CARS and cp.vl["Dashlights"]["UNITS"] == 1):
      ret.cruiseState.speed *= CV.MPH_TO_KPH

    ret.seatbeltUnlatched = cp.vl["Dashlights"]["SEATBELT_FL"] == 1
    ret.doorOpen = any([cp.vl["BodyInfo"]["DOOR_OPEN_RR"],
                        cp.vl["BodyInfo"]["DOOR_OPEN_RL"],
                        cp.vl["BodyInfo"]["DOOR_OPEN_FR"],
                        cp.vl["BodyInfo"]["DOOR_OPEN_FL"]])
    ret.steerError = cp.vl["Steering_Torque"]["Steer_Error_1"] == 1
    self.throttle_msg = copy.copy(cp.vl["Throttle"])

    if self.car_fingerprint in PREGLOBAL_CARS:
      self.cruise_button = cp_cam.vl["ES_Distance"]["Cruise_Button"]
      self.ready = not cp_cam.vl["ES_DashStatus"]["Not_Ready_Startup"]
      self.es_distance_msg = copy.copy(cp_cam.vl["ES_Distance"])
      self.car_follow = cp_cam.vl["ES_Distance"]["Car_Follow"]
      self.close_distance = cp_cam.vl["ES_Distance"]["Close_Distance"]
    else:
      ret.steerWarning = cp.vl["Steering_Torque"]["Steer_Warning"] == 1
      ret.cruiseState.nonAdaptive = cp_cam.vl["ES_DashStatus"]["Conventional_Cruise"] == 1
      self.cruise_state = cp_cam.vl["ES_DashStatus"]["Cruise_State"]
      self.brake_pedal_msg = copy.copy(cp.vl["Brake_Pedal"])
      self.es_lkas_msg = copy.copy(cp_cam.vl["ES_LKAS_State"])
      if self.car_fingerprint == CAR.OUTBACK:
        self.car_follow = cp_body.vl["ES_Distance"]["Car_Follow"]
        self.close_distance = cp_body.vl["ES_Distance"]["Close_Distance"]
      # FIXME: find ES_Distance signals for CROSSTREK_2020H
      elif self.car_fingerprint != CAR.CROSSTREK_2020H:
        self.car_follow = cp_cam.vl["ES_Distance"]["Car_Follow"]
        self.close_distance = cp_cam.vl["ES_Distance"]["Close_Distance"]
        self.es_distance_msg = copy.copy(cp_cam.vl["ES_Distance"])
      self.es_dashstatus_msg = copy.copy(cp_cam.vl["ES_DashStatus"])

    return ret

  @staticmethod
  def get_can_parser(CP):
    # this function generates lists for signal, messages and initial values
    signals = [
      # sig_name, sig_address, default
      ("Steer_Torque_Sensor", "Steering_Torque", 0),
      ("Steering_Angle", "Steering_Torque", 0),
      ("Steer_Error_1", "Steering_Torque", 0),
      ("Brake_Pedal", "Brake_Pedal", 0),
      ("LEFT_BLINKER", "Dashlights", 0),
      ("RIGHT_BLINKER", "Dashlights", 0),
      ("SEATBELT_FL", "Dashlights", 0),
      ("DOOR_OPEN_FR", "BodyInfo", 1),
      ("DOOR_OPEN_FL", "BodyInfo", 1),
      ("DOOR_OPEN_RR", "BodyInfo", 1),
      ("DOOR_OPEN_RL", "BodyInfo", 1),
    ]
    checks = [
      # sig_address, frequency
      ("Throttle", 100),
      ("Brake_Pedal", 50),
      ("Steering_Torque", 50),
    ]

    # Wheel_Speeds is on can1 for OUTBACK
    if CP.carFingerprint != CAR.OUTBACK:
      signals += [
        ("FL", "Wheel_Speeds", 0),
        ("FR", "Wheel_Speeds", 0),
        ("RL", "Wheel_Speeds", 0),
        ("RR", "Wheel_Speeds", 0),
      ]
      checks += [
        ("Wheel_Speeds", 50),
      ]

    # Transmission is on can1 for CROSSTREK_2020H
    if CP.carFingerprint != CAR.CROSSTREK_2020H:
      signals += [
        ("Gear", "Transmission", 0),
      ]

      checks += [
        ("Transmission", 100),
     ]

    # CruiseControl is on can1 for OUTBACK and not used for CROSSTREK_2020H
    if CP.carFingerprint not in [CAR.OUTBACK, CAR.CROSSTREK_2020H]:
      signals += [
        ("Cruise_On", "CruiseControl", 0),
        ("Cruise_Activated", "CruiseControl", 0),
      ]

    if CP.carFingerprint in PREGLOBAL_CARS:
      signals += [
        ("Throttle_Pedal", "Throttle", 0),
        ("Counter", "Throttle", 0),
        ("Signal1", "Throttle", 0),
        ("Not_Full_Throttle", "Throttle", 0),
        ("Signal2", "Throttle", 0),
        ("Engine_RPM", "Throttle", 0),
        ("Off_Throttle", "Throttle", 0),
        ("Signal3", "Throttle", 0),
        ("Throttle_Cruise", "Throttle", 0),
        ("Throttle_Combo", "Throttle", 0),
        ("Throttle_Body", "Throttle", 0),
        ("Off_Throttle_2", "Throttle", 0),
        ("Signal4", "Throttle", 0),

        ("UNITS", "Dash_State2", 0),
        ("Steering_Angle", "Steering", 0),
      ]

      checks += [
        ("BodyInfo", 1),
        ("CruiseControl", 50),
        ("Dash_State2", 1),
        ("Steering", 50),
      ]

      if CP.carFingerprint in [CAR.FORESTER_PREGLOBAL, CAR.LEVORG_PREGLOBAL, CAR.WRX_PREGLOBAL]:
        checks += [
          ("Dashlights", 20),
        ]
      elif CP.carFingerprint in [CAR.LEGACY_PREGLOBAL, CAR.LEGACY_PREGLOBAL_2018, CAR.OUTBACK_PREGLOBAL, CAR.OUTBACK_PREGLOBAL_2018]:
        checks += [
          ("Dashlights", 10),
        ]

    else:
      signals += [
        ("Counter", "Throttle", 0),
        ("Signal1", "Throttle", 0),
        ("Engine_RPM", "Throttle", 0),
        ("Signal2", "Throttle", 0),
        ("Throttle_Pedal", "Throttle", 0),
        ("Throttle_Cruise", "Throttle", 0),
        ("Throttle_Combo", "Throttle", 0),
        ("Signal1", "Throttle", 0),
        ("Off_Accel", "Throttle", 0),

        ("Counter", "Brake_Pedal", 0),
        ("Signal1", "Brake_Pedal", 0),
        ("Speed", "Brake_Pedal", 0),
        ("Signal2", "Brake_Pedal", 0),
        ("Brake_Lights", "Brake_Pedal", 0),
        ("Signal3", "Brake_Pedal", 0),
        ("Signal4", "Brake_Pedal", 0),

        ("Steer_Warning", "Steering_Torque", 0),
        ("UNITS", "Dashlights", 0),
      ]

      checks += [
        ("Dashlights", 10),
        ("BodyInfo", 10),
      ]

      # Brake_Status is on can1 for OUTBACK
      if CP.carFingerprint != CAR.OUTBACK:
        signals += [
          ("Brake", "Brake_Status", 0),
        ]

        checks += [
          ("Brake_Status", 50),
        ]

      # CruiseControl is on can1 for OUTBACK and nod used for CROSSTREK_2020H
      if CP.carFingerprint not in [CAR.OUTBACK, CAR.CROSSTREK_2020H]:
        checks += [
          ("CruiseControl", 20),
        ]

    if CP.enableBsm:
      signals += [
        ("L_ADJACENT", "BSD_RCTA", 0),
        ("R_ADJACENT", "BSD_RCTA", 0),
        ("L_APPROACHING", "BSD_RCTA", 0),
        ("R_APPROACHING", "BSD_RCTA", 0),
      ]
      checks += [
        ("BSD_RCTA", 17),
      ]

    return CANParser(DBC[CP.carFingerprint]["pt"], signals, checks, 0)

  @staticmethod
  def get_body_can_parser(CP):
    signals = []
    checks = []

    if CP.carFingerprint == CAR.CROSSTREK_2020H:
      signals += [
        ("Throttle_Pedal", "Throttle_Hybrid", 0),
        ("Brake", "Brake_Hybrid", 0),
        ("Gear", "Transmission", 0),
      ]

      checks += [
        # sig_address, frequency
        ("Throttle_Hybrid", 50),
        ("Brake_Hybrid", 40),
        ("Transmission", 50),
      ]

      return CANParser(DBC[CP.carFingerprint]['pt'], signals, checks, 1)

    elif CP.carFingerprint == CAR.OUTBACK:
      signals += [
        ("Cruise_On", "CruiseControl", 0),
        ("Cruise_Activated", "CruiseControl", 0),
        ("FL", "Wheel_Speeds", 0),
        ("FR", "Wheel_Speeds", 0),
        ("RL", "Wheel_Speeds", 0),
        ("RR", "Wheel_Speeds", 0),
        ("Brake", "Brake_Status", 0),
        ("Car_Follow", "ES_Distance", 0),
        ("Close_Distance", "ES_Distance", 0),
      ]

      checks += [
        ("CruiseControl", 20),
        ("ES_Distance", 20),
        ("Wheel_Speeds", 50),
        ("Brake_Status", 50),
      ]

      return CANParser(DBC[CP.carFingerprint]["pt"], signals, checks, 1)

    else:
      return None

  @staticmethod
  def get_cam_can_parser(CP):
    if CP.carFingerprint in PREGLOBAL_CARS:
      signals = [
        ("Cruise_Set_Speed", "ES_DashStatus", 0),
        ("Not_Ready_Startup", "ES_DashStatus", 0),
        ("Car_Follow", "ES_DashStatus", 0),

        ("Cruise_Throttle", "ES_Distance", 0),
        ("Signal1", "ES_Distance", 0),
        ("Car_Follow", "ES_Distance", 0),
        ("Signal2", "ES_Distance", 0),
        ("Brake_On", "ES_Distance", 0),
        ("Distance_Swap", "ES_Distance", 0),
        ("Standstill", "ES_Distance", 0),
        ("Signal3", "ES_Distance", 0),
        ("Close_Distance", "ES_Distance", 0),
        ("Signal4", "ES_Distance", 0),
        ("Standstill_2", "ES_Distance", 0),
        ("Cruise_Fault", "ES_Distance", 0),
        ("Signal5", "ES_Distance", 0),
        ("Counter", "ES_Distance", 0),
        ("Signal6", "ES_Distance", 0),
        ("Cruise_Button", "ES_Distance", 0),
        ("Signal7", "ES_Distance", 0),
      ]

      checks = [
        ("ES_DashStatus", 20),
        ("ES_Distance", 20),
      ]
    else:
      signals = [
        ("Counter", "ES_DashStatus", 0),
        ("PCB_Off", "ES_DashStatus", 0),
        ("LDW_Off", "ES_DashStatus", 0),
        ("Signal1", "ES_DashStatus", 0),
        ("Cruise_State_Msg", "ES_DashStatus", 0),
        ("LKAS_State_Msg", "ES_DashStatus", 0),
        ("Signal2", "ES_DashStatus", 0),
        ("Cruise_Soft_Disable", "ES_DashStatus", 0),
        ("EyeSight_Status_Msg", "ES_DashStatus", 0),
        ("Signal3", "ES_DashStatus", 0),
        ("Cruise_Distance", "ES_DashStatus", 0),
        ("Signal4", "ES_DashStatus", 0),
        ("Conventional_Cruise", "ES_DashStatus", 0),
        ("Signal5", "ES_DashStatus", 0),
        ("Cruise_Disengaged", "ES_DashStatus", 0),
        ("Cruise_Activated", "ES_DashStatus", 0),
        ("Signal6", "ES_DashStatus", 0),
        ("Cruise_Set_Speed", "ES_DashStatus", 0),
        ("Cruise_Fault", "ES_DashStatus", 0),
        ("Cruise_On", "ES_DashStatus", 0),
        ("Display_Own_Car", "ES_DashStatus", 0),
        ("Brake_Lights", "ES_DashStatus", 0),
        ("Car_Follow", "ES_DashStatus", 0),
        ("Signal7", "ES_DashStatus", 0),
        ("Far_Distance", "ES_DashStatus", 0),
        ("Cruise_State", "ES_DashStatus", 0),

        ("Counter", "ES_LKAS_State", 0),
        ("LKAS_Alert_Msg", "ES_LKAS_State", 0),
        ("Signal1", "ES_LKAS_State", 0),
        ("LKAS_ACTIVE", "ES_LKAS_State", 0),
        ("LKAS_Dash_State", "ES_LKAS_State", 0),
        ("Signal2", "ES_LKAS_State", 0),
        ("Backward_Speed_Limit_Menu", "ES_LKAS_State", 0),
        ("LKAS_Left_Line_Enable", "ES_LKAS_State", 0),
        ("LKAS_Left_Line_Light_Blink", "ES_LKAS_State", 0),
        ("LKAS_Right_Line_Enable", "ES_LKAS_State", 0),
        ("LKAS_Right_Line_Light_Blink", "ES_LKAS_State", 0),
        ("LKAS_Left_Line_Visible", "ES_LKAS_State", 0),
        ("LKAS_Right_Line_Visible", "ES_LKAS_State", 0),
        ("LKAS_Alert", "ES_LKAS_State", 0),
        ("Signal3", "ES_LKAS_State", 0),
      ]

      checks = [
        ("ES_DashStatus", 10),
        ("ES_LKAS_State", 10),
      ]

      if CP.carFingerprint not in [CAR.CROSSTREK_2020H, CAR.OUTBACK]:
        signals += [
          ("Counter", "ES_Distance", 0),
          ("Signal1", "ES_Distance", 0),
          ("Cruise_Fault", "ES_Distance", 0),
          ("Cruise_Throttle", "ES_Distance", 0),
          ("Signal2", "ES_Distance", 0),
          ("Car_Follow", "ES_Distance", 0),
          ("Signal3", "ES_Distance", 0),
          ("Cruise_Brake_Active", "ES_Distance", 0),
          ("Distance_Swap", "ES_Distance", 0),
          ("Cruise_EPB", "ES_Distance", 0),
          ("Signal4", "ES_Distance", 0),
          ("Close_Distance", "ES_Distance", 0),
          ("Signal5", "ES_Distance", 0),
          ("Cruise_Cancel", "ES_Distance", 0),
          ("Cruise_Set", "ES_Distance", 0),
          ("Cruise_Resume", "ES_Distance", 0),
          ("Signal6", "ES_Distance", 0),
        ]

        checks += [
          ("ES_Distance", 20),
        ]

    return CANParser(DBC[CP.carFingerprint]["pt"], signals, checks, 2)<|MERGE_RESOLUTION|>--- conflicted
+++ resolved
@@ -34,25 +34,20 @@
     else:
       ret.brakePressed = cp.vl["Brake_Status"]["Brake"] == 1
 
-<<<<<<< HEAD
     if self.car_fingerprint == CAR.OUTBACK:
-      ret.wheelSpeeds.fl = cp_body.vl["Wheel_Speeds"]["FL"] * CV.KPH_TO_MS
-      ret.wheelSpeeds.fr = cp_body.vl["Wheel_Speeds"]["FR"] * CV.KPH_TO_MS
-      ret.wheelSpeeds.rl = cp_body.vl["Wheel_Speeds"]["RL"] * CV.KPH_TO_MS
-      ret.wheelSpeeds.rr = cp_body.vl["Wheel_Speeds"]["RR"] * CV.KPH_TO_MS
-    else:
-      ret.wheelSpeeds.fl = cp.vl["Wheel_Speeds"]["FL"] * CV.KPH_TO_MS
-      ret.wheelSpeeds.fr = cp.vl["Wheel_Speeds"]["FR"] * CV.KPH_TO_MS
-      ret.wheelSpeeds.rl = cp.vl["Wheel_Speeds"]["RL"] * CV.KPH_TO_MS
-      ret.wheelSpeeds.rr = cp.vl["Wheel_Speeds"]["RR"] * CV.KPH_TO_MS
-=======
-    ret.wheelSpeeds = self.get_wheel_speeds(
-      cp.vl["Wheel_Speeds"]["FL"],
-      cp.vl["Wheel_Speeds"]["FR"],
-      cp.vl["Wheel_Speeds"]["RL"],
-      cp.vl["Wheel_Speeds"]["RR"],
-    )
->>>>>>> 57871c99
+      ret.wheelSpeeds = self.get_wheel_speeds(
+        cp_body.vl["Wheel_Speeds"]["FL"],
+        cp_body.vl["Wheel_Speeds"]["FR"],
+        cp_body.vl["Wheel_Speeds"]["RL"],
+        cp_body.vl["Wheel_Speeds"]["RR"],
+      )
+    else:
+      ret.wheelSpeeds = self.get_wheel_speeds(
+        cp.vl["Wheel_Speeds"]["FL"],
+        cp.vl["Wheel_Speeds"]["FR"],
+        cp.vl["Wheel_Speeds"]["RL"],
+        cp.vl["Wheel_Speeds"]["RR"],
+      )
     ret.vEgoRaw = (ret.wheelSpeeds.fl + ret.wheelSpeeds.fr + ret.wheelSpeeds.rl + ret.wheelSpeeds.rr) / 4.
     # Kalman filter, even though Subaru raw wheel speed is heaviliy filtered by default
     ret.vEgo, ret.aEgo = self.update_speed_kf(ret.vEgoRaw)
