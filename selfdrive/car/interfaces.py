--- conflicted
+++ resolved
@@ -74,11 +74,7 @@
   def get_std_params(candidate, fingerprint):
     ret = car.CarParams.new_message()
     ret.carFingerprint = candidate
-<<<<<<< HEAD
-    ret.unsafeMode = 1  # see safety_declarations.h for allowed values
-=======
-    ret.unsafeMode = 0  # see panda/board/safety_declarations.h for allowed values
->>>>>>> e5edbe98
+    ret.unsafeMode = 1  # see panda/board/safety_declarations.h for allowed values
 
     # standard ALC params
     ret.steerControlType = car.CarParams.SteerControlType.torque
