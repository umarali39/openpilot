import copy
from cereal import car
from opendbc.can.can_define import CANDefine
from common.conversions import Conversions as CV
from selfdrive.car.interfaces import CarStateBase
from opendbc.can.parser import CANParser
from selfdrive.car.subaru.values import DBC, STEER_THRESHOLD, CAR, PREGLOBAL_CARS
from common.params import Params


class CarState(CarStateBase):
  def __init__(self, CP):
    super().__init__(CP)
    can_define = CANDefine(DBC[CP.carFingerprint]["pt"])
    self.shifter_values = can_define.dv["Transmission"]["Gear"]

    params = Params()
    self.has_epb = params.get("ManualParkingBrakeSNGToggle", encoding='utf8') == "0"

  def update(self, cp, cp_cam, cp_body):
    ret = car.CarState.new_message()

    if self.car_fingerprint == CAR.CROSSTREK_2020H:
      ret.gas = cp_body.vl["Throttle_Hybrid"]["Throttle_Pedal"] / 255.
    else:
      ret.gas = cp.vl["Throttle"]["Throttle_Pedal"] / 255.
    ret.gasPressed = ret.gas > 1e-5
    if self.car_fingerprint in PREGLOBAL_CARS:
      ret.brakePressed = cp.vl["Brake_Pedal"]["Brake_Pedal"] > 2
    elif self.car_fingerprint == CAR.OUTBACK:
      ret.brakePressed = cp_body.vl["Brake_Status"]["Brake"] == 1
    elif self.car_fingerprint == CAR.CROSSTREK_2020H:
      ret.brakePressed = cp_body.vl["Brake_Hybrid"]["Brake"] == 1
    else:
      ret.brakePressed = cp.vl["Brake_Status"]["Brake"] == 1

    if self.car_fingerprint == CAR.OUTBACK:
      ret.wheelSpeeds = self.get_wheel_speeds(
        cp_body.vl["Wheel_Speeds"]["FL"],
        cp_body.vl["Wheel_Speeds"]["FR"],
        cp_body.vl["Wheel_Speeds"]["RL"],
        cp_body.vl["Wheel_Speeds"]["RR"],
      )
    else:
      ret.wheelSpeeds = self.get_wheel_speeds(
        cp.vl["Wheel_Speeds"]["FL"],
        cp.vl["Wheel_Speeds"]["FR"],
        cp.vl["Wheel_Speeds"]["RL"],
        cp.vl["Wheel_Speeds"]["RR"],
      )
    ret.vEgoRaw = (ret.wheelSpeeds.fl + ret.wheelSpeeds.fr + ret.wheelSpeeds.rl + ret.wheelSpeeds.rr) / 4.
    # Kalman filter, even though Subaru raw wheel speed is heaviliy filtered by default
    ret.vEgo, ret.aEgo = self.update_speed_kf(ret.vEgoRaw)
    ret.standstill = ret.vEgoRaw < 0.01

    # continuous blinker signals for assisted lane change
    ret.leftBlinker, ret.rightBlinker = self.update_blinker_from_lamp(
      50, cp.vl["Dashlights"]["LEFT_BLINKER"], cp.vl["Dashlights"]["RIGHT_BLINKER"])

    if self.CP.enableBsm:
      ret.leftBlindspot = (cp.vl["BSD_RCTA"]["L_ADJACENT"] == 1) or (cp.vl["BSD_RCTA"]["L_APPROACHING"] == 1)
      ret.rightBlindspot = (cp.vl["BSD_RCTA"]["R_ADJACENT"] == 1) or (cp.vl["BSD_RCTA"]["R_APPROACHING"] == 1)

    if self.car_fingerprint == CAR.CROSSTREK_2020H:
      can_gear = int(cp_body.vl["Transmission"]["Gear"])
    else:
      can_gear = int(cp.vl["Transmission"]["Gear"])
    ret.gearShifter = self.parse_gear_shifter(self.shifter_values.get(can_gear, None))

    if self.car_fingerprint == CAR.WRX_PREGLOBAL:
      ret.steeringAngleDeg = cp.vl["Steering"]["Steering_Angle"]
    else:
      ret.steeringAngleDeg = cp.vl["Steering_Torque"]["Steering_Angle"]
    ret.steeringTorque = cp.vl["Steering_Torque"]["Steer_Torque_Sensor"]
    ret.steeringPressed = abs(ret.steeringTorque) > STEER_THRESHOLD[self.car_fingerprint]

    if self.car_fingerprint == CAR.OUTBACK:
      ret.cruiseState.enabled = cp_body.vl["CruiseControl"]["Cruise_Activated"] != 0
      ret.cruiseState.available = cp_body.vl["CruiseControl"]["Cruise_On"] != 0
    elif self.car_fingerprint == CAR.CROSSTREK_2020H:
      ret.cruiseState.enabled = cp_cam.vl["ES_DashStatus"]['Cruise_Activated'] != 0
      ret.cruiseState.available = cp_cam.vl["ES_DashStatus"]['Cruise_On'] != 0
    else:
      ret.cruiseState.enabled = cp.vl["CruiseControl"]["Cruise_Activated"] != 0
      ret.cruiseState.available = cp.vl["CruiseControl"]["Cruise_On"] != 0
    ret.cruiseState.speed = cp_cam.vl["ES_DashStatus"]["Cruise_Set_Speed"] * CV.KPH_TO_MS

    if (self.car_fingerprint in PREGLOBAL_CARS and cp.vl["Dash_State2"]["UNITS"] == 1) or \
       (self.car_fingerprint not in PREGLOBAL_CARS and cp.vl["Dashlights"]["UNITS"] == 1):
      ret.cruiseState.speed *= CV.MPH_TO_KPH

    ret.seatbeltUnlatched = cp.vl["Dashlights"]["SEATBELT_FL"] == 1
    ret.doorOpen = any([cp.vl["BodyInfo"]["DOOR_OPEN_RR"],
                        cp.vl["BodyInfo"]["DOOR_OPEN_RL"],
                        cp.vl["BodyInfo"]["DOOR_OPEN_FR"],
                        cp.vl["BodyInfo"]["DOOR_OPEN_FL"]])
<<<<<<< HEAD
    ret.steerError = cp.vl["Steering_Torque"]["Steer_Error_1"] == 1
    self.throttle_msg = copy.copy(cp.vl["Throttle"])
=======
    ret.steerFaultPermanent = cp.vl["Steering_Torque"]["Steer_Error_1"] == 1
>>>>>>> 37fc027e

    if self.car_fingerprint in PREGLOBAL_CARS:
      self.cruise_button = cp_cam.vl["ES_Distance"]["Cruise_Button"]
      self.ready = not cp_cam.vl["ES_DashStatus"]["Not_Ready_Startup"]
      self.es_distance_msg = copy.copy(cp_cam.vl["ES_Distance"])
      self.car_follow = cp_cam.vl["ES_Distance"]["Car_Follow"]
      self.close_distance = cp_cam.vl["ES_Distance"]["Close_Distance"]
    else:
      ret.steerFaultTemporary = cp.vl["Steering_Torque"]["Steer_Warning"] == 1
      ret.cruiseState.nonAdaptive = cp_cam.vl["ES_DashStatus"]["Conventional_Cruise"] == 1
      self.cruise_state = cp_cam.vl["ES_DashStatus"]["Cruise_State"]
      self.brake_pedal_msg = copy.copy(cp.vl["Brake_Pedal"])
      self.es_lkas_msg = copy.copy(cp_cam.vl["ES_LKAS_State"])
      if self.car_fingerprint == CAR.OUTBACK:
        self.car_follow = cp_body.vl["ES_Distance"]["Car_Follow"]
        self.close_distance = cp_body.vl["ES_Distance"]["Close_Distance"]
      # FIXME: find ES_Distance signals for CROSSTREK_2020H
      elif self.car_fingerprint != CAR.CROSSTREK_2020H:
        self.car_follow = cp_cam.vl["ES_Distance"]["Car_Follow"]
        self.close_distance = cp_cam.vl["ES_Distance"]["Close_Distance"]
        self.es_distance_msg = copy.copy(cp_cam.vl["ES_Distance"])
      self.es_dashstatus_msg = copy.copy(cp_cam.vl["ES_DashStatus"])

    return ret

  @staticmethod
  def get_can_parser(CP):
    signals = [
      # sig_name, sig_address, default
      ("Steer_Torque_Sensor", "Steering_Torque", 0),
      ("Steering_Angle", "Steering_Torque", 0),
      ("Steer_Error_1", "Steering_Torque", 0),
      ("Brake_Pedal", "Brake_Pedal", 0),
      ("LEFT_BLINKER", "Dashlights", 0),
      ("RIGHT_BLINKER", "Dashlights", 0),
      ("SEATBELT_FL", "Dashlights", 0),
      ("DOOR_OPEN_FR", "BodyInfo", 1),
      ("DOOR_OPEN_FL", "BodyInfo", 1),
      ("DOOR_OPEN_RR", "BodyInfo", 1),
      ("DOOR_OPEN_RL", "BodyInfo", 1),
    ]
    checks = [
      # sig_address, frequency
      ("Throttle", 100),
      ("Brake_Pedal", 50),
      ("Steering_Torque", 50),
    ]

    # Wheel_Speeds is on can1 for OUTBACK
    if CP.carFingerprint != CAR.OUTBACK:
      signals += [
        ("FL", "Wheel_Speeds", 0),
        ("FR", "Wheel_Speeds", 0),
        ("RL", "Wheel_Speeds", 0),
        ("RR", "Wheel_Speeds", 0),
      ]
      checks.append(("Wheel_Speeds", 50))

    # Transmission is on can1 for CROSSTREK_2020H
    if CP.carFingerprint != CAR.CROSSTREK_2020H:
      signals.append(("Gear", "Transmission", 0))
      checks.append(("Transmission", 100))

    # CruiseControl is on can1 for OUTBACK and not used for CROSSTREK_2020H
    if CP.carFingerprint not in [CAR.OUTBACK, CAR.CROSSTREK_2020H]:
      signals.append(("Cruise_On", "CruiseControl", 0))
      signals.append(("Cruise_Activated", "CruiseControl", 0))

    if CP.carFingerprint in PREGLOBAL_CARS:
      signals += [
        ("Throttle_Pedal", "Throttle", 0),
        ("Counter", "Throttle", 0),
        ("Signal1", "Throttle", 0),
        ("Not_Full_Throttle", "Throttle", 0),
        ("Signal2", "Throttle", 0),
        ("Engine_RPM", "Throttle", 0),
        ("Off_Throttle", "Throttle", 0),
        ("Signal3", "Throttle", 0),
        ("Throttle_Cruise", "Throttle", 0),
        ("Throttle_Combo", "Throttle", 0),
        ("Throttle_Body", "Throttle", 0),
        ("Off_Throttle_2", "Throttle", 0),
        ("Signal4", "Throttle", 0),

        ("UNITS", "Dash_State2", 0),
        ("Steering_Angle", "Steering", 0),
      ]

      checks += [
        ("BodyInfo", 1),
        ("CruiseControl", 50),
        ("Dash_State2", 1),
        ("Steering", 50),
      ]

      if CP.carFingerprint in [CAR.FORESTER_PREGLOBAL, CAR.LEVORG_PREGLOBAL, CAR.WRX_PREGLOBAL]:
        checks.append(("Dashlights", 20))
      elif CP.carFingerprint in [CAR.LEGACY_PREGLOBAL, CAR.LEGACY_PREGLOBAL_2018, CAR.OUTBACK_PREGLOBAL, CAR.OUTBACK_PREGLOBAL_2018]:
        checks.append(("Dashlights", 10))

    else:
      signals += [
        ("Counter", "Throttle", 0),
        ("Signal1", "Throttle", 0),
        ("Engine_RPM", "Throttle", 0),
        ("Signal2", "Throttle", 0),
        ("Throttle_Pedal", "Throttle", 0),
        ("Throttle_Cruise", "Throttle", 0),
        ("Throttle_Combo", "Throttle", 0),
        ("Signal1", "Throttle", 0),
        ("Off_Accel", "Throttle", 0),

        ("Counter", "Brake_Pedal", 0),
        ("Signal1", "Brake_Pedal", 0),
        ("Speed", "Brake_Pedal", 0),
        ("Signal2", "Brake_Pedal", 0),
        ("Brake_Lights", "Brake_Pedal", 0),
        ("Signal3", "Brake_Pedal", 0),
        ("Signal4", "Brake_Pedal", 0),

        ("Steer_Warning", "Steering_Torque", 0),
        ("UNITS", "Dashlights", 0),
      ]
      checks.append(("Dashlights", 10))
      checks.append(("BodyInfo", 10))

      # Brake_Status is on can1 for OUTBACK
      if CP.carFingerprint != CAR.OUTBACK:
        signals.append(("Brake", "Brake_Status", 0))
        checks.append(("Brake_Status", 50))

      # CruiseControl is on can1 for OUTBACK and nod used for CROSSTREK_2020H
      if CP.carFingerprint not in [CAR.OUTBACK, CAR.CROSSTREK_2020H]:
        checks.append(("CruiseControl", 20))

    if CP.enableBsm:
      signals += [
        ("L_ADJACENT", "BSD_RCTA", 0),
        ("R_ADJACENT", "BSD_RCTA", 0),
        ("L_APPROACHING", "BSD_RCTA", 0),
        ("R_APPROACHING", "BSD_RCTA", 0),
      ]
      checks.append(("BSD_RCTA", 17))

    return CANParser(DBC[CP.carFingerprint]["pt"], signals, checks, 0)

  @staticmethod
  def get_body_can_parser(CP):
    signals = []
    checks = []

    if CP.carFingerprint == CAR.CROSSTREK_2020H:
      signals += [
        ("Throttle_Pedal", "Throttle_Hybrid", 0),
        ("Brake", "Brake_Hybrid", 0),
        ("Gear", "Transmission", 0),
      ]

      checks += [
        # sig_address, frequency
        ("Throttle_Hybrid", 50),
        ("Brake_Hybrid", 40),
        ("Transmission", 50),
      ]

      return CANParser(DBC[CP.carFingerprint]['pt'], signals, checks, 1)

    elif CP.carFingerprint == CAR.OUTBACK:
      signals += [
        ("Cruise_On", "CruiseControl", 0),
        ("Cruise_Activated", "CruiseControl", 0),
        ("FL", "Wheel_Speeds", 0),
        ("FR", "Wheel_Speeds", 0),
        ("RL", "Wheel_Speeds", 0),
        ("RR", "Wheel_Speeds", 0),
        ("Brake", "Brake_Status", 0),
        ("Car_Follow", "ES_Distance", 0),
        ("Close_Distance", "ES_Distance", 0),
      ]

      checks += [
        ("CruiseControl", 20),
        ("ES_Distance", 20),
        ("Wheel_Speeds", 50),
        ("Brake_Status", 50),
      ]

      return CANParser(DBC[CP.carFingerprint]["pt"], signals, checks, 1)

    else:
      return None

  @staticmethod
  def get_cam_can_parser(CP):
    if CP.carFingerprint in PREGLOBAL_CARS:
      signals = [
        ("Cruise_Set_Speed", "ES_DashStatus", 0),
        ("Not_Ready_Startup", "ES_DashStatus", 0),
        ("Car_Follow", "ES_DashStatus", 0),

        ("Cruise_Throttle", "ES_Distance", 0),
        ("Signal1", "ES_Distance", 0),
        ("Car_Follow", "ES_Distance", 0),
        ("Signal2", "ES_Distance", 0),
        ("Brake_On", "ES_Distance", 0),
        ("Distance_Swap", "ES_Distance", 0),
        ("Standstill", "ES_Distance", 0),
        ("Signal3", "ES_Distance", 0),
        ("Close_Distance", "ES_Distance", 0),
        ("Signal4", "ES_Distance", 0),
        ("Standstill_2", "ES_Distance", 0),
        ("Cruise_Fault", "ES_Distance", 0),
        ("Signal5", "ES_Distance", 0),
        ("Counter", "ES_Distance", 0),
        ("Signal6", "ES_Distance", 0),
        ("Cruise_Button", "ES_Distance", 0),
        ("Signal7", "ES_Distance", 0),
      ]
      checks = [("ES_DashStatus", 20)]
      checks.append(("ES_Distance", 20))

    else:
      signals = [
        ("Counter", "ES_DashStatus", 0),
        ("PCB_Off", "ES_DashStatus", 0),
        ("LDW_Off", "ES_DashStatus", 0),
        ("Signal1", "ES_DashStatus", 0),
        ("Cruise_State_Msg", "ES_DashStatus", 0),
        ("LKAS_State_Msg", "ES_DashStatus", 0),
        ("Signal2", "ES_DashStatus", 0),
        ("Cruise_Soft_Disable", "ES_DashStatus", 0),
        ("EyeSight_Status_Msg", "ES_DashStatus", 0),
        ("Signal3", "ES_DashStatus", 0),
        ("Cruise_Distance", "ES_DashStatus", 0),
        ("Signal4", "ES_DashStatus", 0),
        ("Conventional_Cruise", "ES_DashStatus", 0),
        ("Signal5", "ES_DashStatus", 0),
        ("Cruise_Disengaged", "ES_DashStatus", 0),
        ("Cruise_Activated", "ES_DashStatus", 0),
        ("Signal6", "ES_DashStatus", 0),
        ("Cruise_Set_Speed", "ES_DashStatus", 0),
        ("Cruise_Fault", "ES_DashStatus", 0),
        ("Cruise_On", "ES_DashStatus", 0),
        ("Display_Own_Car", "ES_DashStatus", 0),
        ("Brake_Lights", "ES_DashStatus", 0),
        ("Car_Follow", "ES_DashStatus", 0),
        ("Signal7", "ES_DashStatus", 0),
        ("Far_Distance", "ES_DashStatus", 0),
        ("Cruise_State", "ES_DashStatus", 0),

        ("Counter", "ES_LKAS_State", 0),
        ("LKAS_Alert_Msg", "ES_LKAS_State", 0),
        ("Signal1", "ES_LKAS_State", 0),
        ("LKAS_ACTIVE", "ES_LKAS_State", 0),
        ("LKAS_Dash_State", "ES_LKAS_State", 0),
        ("Signal2", "ES_LKAS_State", 0),
        ("Backward_Speed_Limit_Menu", "ES_LKAS_State", 0),
        ("LKAS_Left_Line_Enable", "ES_LKAS_State", 0),
        ("LKAS_Left_Line_Light_Blink", "ES_LKAS_State", 0),
        ("LKAS_Right_Line_Enable", "ES_LKAS_State", 0),
        ("LKAS_Right_Line_Light_Blink", "ES_LKAS_State", 0),
        ("LKAS_Left_Line_Visible", "ES_LKAS_State", 0),
        ("LKAS_Right_Line_Visible", "ES_LKAS_State", 0),
        ("LKAS_Alert", "ES_LKAS_State", 0),
        ("Signal3", "ES_LKAS_State", 0),
      ]
      checks = [("ES_DashStatus", 10)]
      checks.append(("ES_LKAS_State", 10))

      if CP.carFingerprint not in [CAR.CROSSTREK_2020H, CAR.OUTBACK]:
        signals += [
          ("Counter", "ES_Distance", 0),
          ("Signal1", "ES_Distance", 0),
          ("Cruise_Fault", "ES_Distance", 0),
          ("Cruise_Throttle", "ES_Distance", 0),
          ("Signal2", "ES_Distance", 0),
          ("Car_Follow", "ES_Distance", 0),
          ("Signal3", "ES_Distance", 0),
          ("Cruise_Brake_Active", "ES_Distance", 0),
          ("Distance_Swap", "ES_Distance", 0),
          ("Cruise_EPB", "ES_Distance", 0),
          ("Signal4", "ES_Distance", 0),
          ("Close_Distance", "ES_Distance", 0),
          ("Signal5", "ES_Distance", 0),
          ("Cruise_Cancel", "ES_Distance", 0),
          ("Cruise_Set", "ES_Distance", 0),
          ("Cruise_Resume", "ES_Distance", 0),
          ("Signal6", "ES_Distance", 0),
        ]
        checks.append(("ES_Distance", 20))

    return CANParser(DBC[CP.carFingerprint]["pt"], signals, checks, 2)<|MERGE_RESOLUTION|>--- conflicted
+++ resolved
@@ -94,12 +94,8 @@
                         cp.vl["BodyInfo"]["DOOR_OPEN_RL"],
                         cp.vl["BodyInfo"]["DOOR_OPEN_FR"],
                         cp.vl["BodyInfo"]["DOOR_OPEN_FL"]])
-<<<<<<< HEAD
-    ret.steerError = cp.vl["Steering_Torque"]["Steer_Error_1"] == 1
+    ret.steerFaultPermanent = cp.vl["Steering_Torque"]["Steer_Error_1"] == 1
     self.throttle_msg = copy.copy(cp.vl["Throttle"])
-=======
-    ret.steerFaultPermanent = cp.vl["Steering_Torque"]["Steer_Error_1"] == 1
->>>>>>> 37fc027e
 
     if self.car_fingerprint in PREGLOBAL_CARS:
       self.cruise_button = cp_cam.vl["ES_Distance"]["Cruise_Button"]
