--- conflicted
+++ resolved
@@ -51,11 +51,15 @@
     SubaruCarInfo("Subaru Impreza 2020-21"),
     SubaruCarInfo("Subaru Crosstrek 2020-21"),
   ],
+  CAR.CROSSTREK_2020H: SubaruCarInfo("Subaru Crosstrek Hybrid 2020"),
   CAR.FORESTER: SubaruCarInfo("Subaru Forester 2019-21", good_torque=True),
   CAR.FORESTER_PREGLOBAL: SubaruCarInfo("Subaru Forester 2017-18"),
-  CAR.LEGACY_PREGLOBAL: SubaruCarInfo("Subaru Legacy 2015-18"),
+  CAR.LEGACY_PREGLOBAL: SubaruCarInfo("Subaru Legacy 2015-17"),
+  CAR.LEGACY_PREGLOBAL_2018: SubaruCarInfo("Subaru Legacy 2018-19"),
+  CAR.LEVORG_PREGLOBAL: SubaruCarInfo("Subaru Levorg 2016"),
   CAR.OUTBACK_PREGLOBAL: SubaruCarInfo("Subaru Outback 2015-17"),
   CAR.OUTBACK_PREGLOBAL_2018: SubaruCarInfo("Subaru Outback 2018-19"),
+  CAR.WRX_PREGLOBAL: SubaruCarInfo("Subaru WRX 2016-18"),
 }
 
 
@@ -173,11 +177,8 @@
       b'\xe4\xf5\002\000\000',
       b'\xe3\xd0\x081\x00',
       b'\xe3\xf5\x06\x00\x00',
-<<<<<<< HEAD
       b'\xe3\xe5D1\x00',
-=======
       b'\xf1\x00\xa4\x10@',
->>>>>>> 37fc027e
     ],
   },
   CAR.IMPREZA_2020: {
