--- conflicted
+++ resolved
@@ -78,7 +78,7 @@
       tr("Disengage on Accelerator Pedal"),
       tr("When enabled, pressing the accelerator pedal will disengage openpilot."),
       "../assets/offroad/icon_disengage_on_accelerator.svg",
-<<<<<<< HEAD
+      false,
     },
     {
       "ManualParkingBrakeSNGToggle",
@@ -91,21 +91,6 @@
       tr("Firmware query delay"),
       tr("Add 10 second delay before running FPv2 ECU firmware queries. May be needed for Subaru pre-global models"),
       "../assets/offroad/icon_speed_limit.png",
-    },
-    {
-      "EndToEndLong",
-      tr("🌮 End-to-end longitudinal (extremely alpha) 🌮"),
-      "",
-      "../assets/offroad/icon_road.png",
-    },
-    {
-      "ExperimentalLongitudinalEnabled",
-      tr("Experimental openpilot longitudinal control"),
-      tr("<b>WARNING: openpilot longitudinal control is experimental for this car and will disable AEB.</b>"),
-      "../assets/offroad/icon_speed_limit.png",
-=======
-      false,
->>>>>>> 870b7981
     },
 #ifdef ENABLE_MAPS
     {
