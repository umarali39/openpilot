--- conflicted
+++ resolved
@@ -1,10 +1,6 @@
 import os
-<<<<<<< HEAD
 import time
-from typing import Any, Dict, List
-=======
 from typing import Dict, List
->>>>>>> 8d8055f0
 
 from cereal import car
 from common.params import Params
