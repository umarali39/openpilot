from selfdrive.car import dbc_dict
from cereal import car
Ecu = car.CarParams.Ecu

class CarControllerParams:
  def __init__(self, CP):
    if CP.carFingerprint == CAR.IMPREZA_2020:
      self.STEER_MAX = 1439
    else:
      self.STEER_MAX = 2047
    self.STEER_STEP = 2                # how often we update the steer cmd
    self.STEER_DELTA_UP = 50           # torque increase per refresh, 0.8s to max
    self.STEER_DELTA_DOWN = 70         # torque decrease per refresh
    self.STEER_DRIVER_ALLOWANCE = 60   # allowed driver torque before start limiting
    self.STEER_DRIVER_MULTIPLIER = 10  # weight driver torque heavily
    self.STEER_DRIVER_FACTOR = 1       # from dbc

class CAR:
  ASCENT = "SUBARU ASCENT LIMITED 2019"
  IMPREZA = "SUBARU IMPREZA LIMITED 2019"
  IMPREZA_2020 = "SUBARU IMPREZA SPORT 2020"
<<<<<<< HEAD
  CROSSTREK_2020H = "SUBARU CROSSTREK LIMITED 2020 HYBRID"
=======
>>>>>>> 06541abd
  FORESTER = "SUBARU FORESTER 2019"
  FORESTER_PREGLOBAL = "SUBARU FORESTER 2017 - 2018"
  LEGACY_PREGLOBAL = "SUBARU LEGACY 2015 - 2017"
  LEGACY_PREGLOBAL_2018 = "SUBARU LEGACY 2018 - 2019"
  LEVORG_PREGLOBAL = "SUBARU LEVORG 2016"
  OUTBACK = "SUBARU OUTBACK 2020"
  OUTBACK_PREGLOBAL = "SUBARU OUTBACK 2015 - 2017"
  OUTBACK_PREGLOBAL_2018 = "SUBARU OUTBACK 2018 - 2019"
  WRX_PREGLOBAL = "SUBARU WRX 2018"

<<<<<<< HEAD
FW_VERSIONS = {
  CAR.ASCENT: {
    # 2019 Ascent - UDM / @Adminiuga
    # 2019 Ascent - UDM / @tvo
    # 2019 Ascent - UDM / @RCoaster
    # 2021 Ascent - UDM / @Sandy
    # 2020 Ascent - UDM / @ndtran
    # Ecu, addr, subaddr: ROM ID
=======
FINGERPRINTS = {
  CAR.IMPREZA: [{
    2: 8, 64: 8, 65: 8, 72: 8, 73: 8, 280: 8, 281: 8, 290: 8, 312: 8, 313: 8, 314: 8, 315: 8, 316: 8, 326: 8, 372: 8, 544: 8, 545: 8, 546: 8, 552: 8, 554: 8, 557: 8, 576: 8, 577: 8, 722: 8, 801: 8, 802: 8, 805: 8, 808: 8, 811: 8, 816: 8, 826: 8, 827: 8, 837: 8, 838: 8, 839: 8, 842: 8, 912: 8, 915: 8, 940: 8, 1614: 8, 1617: 8, 1632: 8, 1650: 8, 1657: 8, 1658: 8, 1677: 8, 1697: 8, 1722: 8, 1743: 8, 1759: 8, 1786: 5, 1787: 5, 1788: 8, 1809: 8, 1813: 8, 1817: 8, 1821: 8, 1840: 8, 1848: 8, 1924: 8, 1932: 8, 1952: 8, 1960: 8
  }],
  CAR.IMPREZA_2020: [{
    2: 8, 64: 8, 65: 8, 72: 8, 73: 8, 280: 8, 281: 8, 282: 8, 290: 8, 312: 8, 313: 8, 314: 8, 315: 8, 316: 8, 326: 8, 372: 8, 544: 8, 545: 8, 546: 8, 552: 8, 554: 8, 557: 8, 576: 8, 577: 8, 722: 8, 801: 8, 802: 8, 803: 8, 805: 8, 808: 8, 816: 8, 826: 8, 837: 8, 838: 8, 839: 8, 842: 8, 912: 8, 915: 8, 940: 8, 1617: 8, 1632: 8, 1650: 8, 1677: 8, 1697: 8, 1722: 8, 1743: 8, 1759: 8, 1786: 5, 1787: 5, 1788: 8, 1809: 8, 1813: 8, 1817: 8, 1821: 8, 1840: 8, 1848: 8, 1924: 8, 1932: 8, 1952: 8, 1960: 8, 1968: 8, 1976: 8, 2015: 8, 2016: 8, 2024: 8
  },
  {
    2: 8, 64: 8, 65: 8, 72: 8, 73: 8, 280: 8, 281: 8, 282: 8, 290: 8, 312: 8, 313: 8, 314: 8, 315: 8, 316: 8, 326: 8, 544: 8, 545: 8, 546: 8, 554: 8, 557: 8, 576: 8, 577: 8, 801: 8, 802: 8, 803: 8, 805: 8, 808: 8, 816: 8, 826: 8, 837: 8, 838: 8, 839: 8, 842: 8, 912: 8, 915: 8, 940: 8, 1614: 8, 1617: 8, 1632: 8, 1657: 8, 1658: 8, 1677: 8, 1697: 8, 1743: 8, 1759: 8, 1786: 5, 1787: 5, 1788: 8, 1809: 8, 1813: 8, 1817: 8, 1821: 8, 1840: 8, 1848: 8, 1924: 8, 1932: 8, 1952: 8, 1960: 8
  }],
  CAR.FORESTER: [{
    2: 8, 64: 8, 65: 8, 72: 8, 73: 8, 280: 8, 281: 8, 282: 8, 290: 8, 312: 8, 313: 8, 314: 8, 315: 8, 316: 8, 326: 8, 372: 8, 544: 8, 545: 8, 546: 8, 552: 8, 554: 8, 557: 8, 576: 8, 577: 8, 722: 8, 801: 8, 802: 8, 803: 8, 805: 8, 808: 8, 811: 8, 816: 8, 826: 8, 837: 8, 838: 8, 839: 8, 842: 8, 912: 8, 915: 8, 940: 8, 961: 8, 984: 8, 1614: 8, 1617: 8, 1632: 8, 1650: 8, 1651: 8, 1657: 8, 1658: 8, 1677: 8, 1697: 8, 1698: 8, 1722: 8, 1743: 8, 1759: 8, 1787: 5, 1788: 8, 1809: 8, 1813: 8, 1817: 8, 1821: 8, 1840: 8, 1848: 8, 1924: 8, 1932: 8, 1952: 8, 1960: 8
  }],
}

FW_VERSIONS = {
  CAR.ASCENT: {
>>>>>>> 06541abd
    (Ecu.esp, 0x7b0, None): [
      b'\xa5 \x19\x02\x00',
      b'\xa5 !\002\000',
      b'\xf1\x82\xa5 \x19\x02\x00',
    ],
    (Ecu.eps, 0x746, None): [
      b'\x85\xc0\xd0\x00',
      b'\005\xc0\xd0\000',
      b'\x95\xc0\xd0\x00',
    ],
    (Ecu.fwdCamera, 0x787, None): [
      b'\x00\x00d\xb9\x1f@ \x10',
      b'\000\000e~\037@ \'',
      b'\x00\x00e@\x1f@ $',
    ],
    (Ecu.engine, 0x7e0, None): [
      b'\xbb,\xa0t\a',
      b'\xf1\x82\xbb,\xa0t\x87',
      b'\xf1\x82\xbb,\xa0t\a',
      b'\xf1\x82\xd9,\xa0@\a',
      b'\xf1\x82\xd1,\xa0q\x07',
    ],
    (Ecu.transmission, 0x7e1, None): [
      b'\x00\xfe\xf7\x00\x00',
      b'\001\xfe\xf9\000\000',
      b'\x01\xfe\xf7\x00\x00',
    ],
  },
  CAR.IMPREZA: {
<<<<<<< HEAD
    # 2018 Crosstrek - EDM / @martinl
    # 2018 Impreza - ADM / @Michael
    # 2019 Impreza Premium - UDM / @hitoryu2001
    # 2018 Crosstrek Limited - UDM / @Joey
    # 2017 Impreza - UDM / @Frye
    # 2018 Crosstrek - UDM / @rwalsh3
    # 2018 Crosstrek - UDM / @pemerick07
    # 2018 Crosstrek - UDM / @rwalsh3 (new engine fw)
    # 2019 Crosstrek - UDM / @Nooks Cranny
    # 2019 Impreza - UDM / @phosphor
    # 2019 Impreza - UDM / @cheesypotato
    # 2019 Impreza - UDM / @dbzx6r
    # 2018 Impreza Sport - UDM / @gking
    # 2019 Crosstrek Limited - UDM / @cellfreak
    # 2019 Impreza Limited - UDM / @boros
    # 2017 Impreza - UDM / @Fidel
    # 2018 Crosstrek - UDM / @dnewstat
    # 2018 Impreza Limited - UDM / @isaacdchan
    # 2017 Impreza 1.6 - UDM / @Moodkiller
    # 2019 Crosstrek - UDM / @AJInvesting
    # 2017 Impreza 2.0 - UDM / @prlifestyle93
    # Ecu, addr, subaddr: ROM ID
=======
>>>>>>> 06541abd
    (Ecu.esp, 0x7b0, None): [
      b'\x7a\x94\x3f\x90\x00',
      b'\xa2 \x185\x00',
      b'\xa2 \x193\x00',
      b'z\x94.\x90\x00',
      b'z\x94\b\x90\x01',
      b'\xa2 \x19`\x00',
      b'z\x94\f\x90\001',
      b'z\x9c\x19\x80\x01',
      b'z\x94\x08\x90\x00',
    ],
    (Ecu.eps, 0x746, None): [
      b'\x7a\xc0\x0c\x00',
      b'z\xc0\b\x00',
      b'\x8a\xc0\x00\x00',
      b'z\xc0\x04\x00',
      b'z\xc0\x00\x00',
      b'\x8a\xc0\x10\x00',
    ],
    (Ecu.fwdCamera, 0x787, None): [
<<<<<<< HEAD
      b'\x00\x00d\xb5\x1f@ \x0e',
=======
      b'\x00\x00\x64\xb5\x1f\x40\x20\x0e',
>>>>>>> 06541abd
      b'\x00\x00d\xdc\x1f@ \x0e',
      b'\x00\x00e\x1c\x1f@ \x14',
      b'\x00\x00d)\x1f@ \a',
      b'\x00\x00e+\x1f@ \x14',
      b'\000\000e+\000\000\000\000',
      b'\000\000dd\037@ \016',
      b'\000\000e\002\037@ \024',
      b'\x00\x00d)\x00\x00\x00\x00',
      b'\x00\x00c\xf4\x00\x00\x00\x00',
    ],
    (Ecu.engine, 0x7e0, None): [
      b'\xaa\x61\x66\x73\x07',
      b'\xbeacr\a',
      b'\xc5!`r\a',
      b'\xaa!ds\a',
      b'\xaa!`u\a',
      b'\xaa!dq\a',
      b'\xaa!dt\a',
<<<<<<< HEAD
      b'\xf1\x00\xa2\x10\t'
      b'\xc5!dr\a',
=======
      b'\xf1\x00\xa2\x10\t',
>>>>>>> 06541abd
      b'\xc5!ar\a',
      b'\xbe!as\a',
      b'\xc5!ds\a',
      b'\xc5!`s\a',
      b'\xaa!au\a',
      b'\xbe!at\a',
      b'\xaa\x00Bu\x07',
      b'\xc5!dr\x07',
      b'\xaa!aw\x07',
    ],
    (Ecu.transmission, 0x7e1, None): [
      b'\xe3\xe5\x46\x31\x00',
      b'\xe4\xe5\x061\x00',
      b'\xe5\xf5\x04\x00\x00',
      b'\xe3\xf5G\x00\x00',
      b'\xe3\xf5\a\x00\x00',
      b'\xe3\xf5C\x00\x00',
<<<<<<< HEAD
      b'\xf1\x00\xa4\x10@'
=======
>>>>>>> 06541abd
      b'\xe5\xf5B\x00\x00',
      b'\xe5\xf5$\000\000',
      b'\xe4\xf5\a\000\000',
      b'\xe3\xf5F\000\000',
      b'\xe4\xf5\002\000\000',
      b'\xe3\xd0\x081\x00',
      b'\xe3\xf5\x06\x00\x00',
    ],
  },
  CAR.IMPREZA_2020: {
<<<<<<< HEAD
    # 2020 Impreza Sport - UDM / @CrispinFlowerday
    # 2020 Impreza Hatchback Premium - UDM / @davidvatz
    # 2020 Impreza Hatchback - UDM / @GPT-3
    # 2020 Impreza Premium - UDM / @KeetsScrimalittle
    # 2021 Crosstrek Limited - UDM / @AdamSLevy
    # 2021 Crosstrek Premium - UDM / @pemerick07
    # Ecu, addr, subaddr: ROM ID
=======
>>>>>>> 06541abd
    (Ecu.esp, 0x7b0, None): [
      b'\xa2 \0314\000',
      b'\xa2 \0313\000',
      b'\xa2 !i\000',
      b'\xa2 !`\000',
    ],
    (Ecu.eps, 0x746, None): [
      b'\x9a\xc0\000\000',
      b'\n\xc0\004\000',
    ],
    (Ecu.fwdCamera, 0x787, None): [
      b'\000\000eb\037@ \"',
      b'\000\000e\x8f\037@ )',
    ],
    (Ecu.engine, 0x7e0, None): [
      b'\xca!ap\a',
      b'\xca!`p\a',
      b'\xca!`0\a',
      b'\xcc\"f0\a',
      b'\xcc!fp\a',
    ],
    (Ecu.transmission, 0x7e1, None): [
      b'\xe6\xf5\004\000\000',
      b'\xe6\xf5$\000\000',
      b'\xe7\xf6B0\000',
      b'\xe7\xf5D0\000',
    ],
  },
<<<<<<< HEAD
  CAR.CROSSTREK_2020H: {
    # 2020 Crosstrek Hybrid - UDM / @revity
    # 2020 Crosstrek Hybrid - UDM / @Dave32
    # Ecu, addr, subaddr: ROM ID
    (Ecu.esp, 0x7b0, None): [
      b'\xa2 \x19e\x01',
    ],
    (Ecu.eps, 0x746, None): [
      b'\x9a\xc2\x01\x00',
    ],
    (Ecu.fwdCamera, 0x787, None): [
      b'\x00\x00el\x1f@ #',
    ],
    (Ecu.engine, 0x7e0, None): [
      b'\xd7!`@\x07',
      b'\xd7!`p\a',
    ],
  },
  CAR.FORESTER: {
    # 2021 Forester - UDM / @gotham
    # 2019 Forester - UDM / @clockenessmnstr
    # 2020 Forester - UDM / @TH156UY
    # 2021 Forester - UDM / @umby24
    # 2020 Forester Sport - UDM / @RyanYo
    # 2019 Forester Sport - UDM / @Zapman
    # 2019 Forester - UDM / @Patienc3
    # Ecu, addr, subaddr: ROM ID
=======
  CAR.FORESTER: {
>>>>>>> 06541abd
    (Ecu.esp, 0x7b0, None): [
      b'\xa3 \030\024\000',
      b'\xa3  \024\000',
      b'\xa3 \031\024\000',
      b'\xa3  \024\001',
    ],
    (Ecu.eps, 0x746, None): [
      b'\x8d\xc0\004\000',
    ],
    (Ecu.fwdCamera, 0x787, None): [
      b'\000\000e!\037@ \021',
      b'\000\000e\x97\037@ 0',
      b'\000\000e`\037@  ',
      b'\xf1\x00\xac\x02\x00',
    ],
    (Ecu.engine, 0x7e0, None): [
      b'\xb6\"`A\a',
      b'\xcf"`0\a',
      b'\xcb\"`@\a',
      b'\xcb\"`p\a',
      b'\xf1\x00\xa2\x10\n',
    ],
    (Ecu.transmission, 0x7e1, None): [
      b'\032\xf6B0\000',
      b'\032\xf6F`\000',
      b'\032\xf6b`\000',
<<<<<<< HEAD
      b'\032\xf6B`\000'
=======
      b'\032\xf6B`\000',
>>>>>>> 06541abd
      b'\xf1\x00\xa4\x10@',
    ],
  },
  CAR.FORESTER_PREGLOBAL: {
<<<<<<< HEAD
    # 2018 Forester 2.5i Touring - UDM / @Oreo
    # 2018 Forester 2.5 Limited - Canada / @litobro
    # 2017 Forester - UDM / @hitoryu2001
    # 2018 Forester - UDM / @sarvcomp
    # 2018 Forester 2.5i Premium - UDM / @Diesel Monkey
    # 2018 Forester - UDM / @2018NissanRogue
    # Ecu, addr, subaddr: ROM ID
=======
>>>>>>> 06541abd
    (Ecu.esp, 0x7b0, None): [
      b'\x7d\x97\x14\x40',
      b'\xf1\x00\xbb\x0c\x04',
    ],
    (Ecu.eps, 0x746, None): [
      b'}\xc0\x10\x00',
      b'm\xc0\x10\x00',
    ],
    (Ecu.fwdCamera, 0x787, None): [
      b'\x00\x00\x64\x35\x1f\x40\x20\x09',
      b'\x00\x00c\xe9\x1f@ \x03',
      b'\x00\x00d\xd3\x1f@ \t'
    ],
    (Ecu.engine, 0x7e0, None): [
      b'\xba"@p\a',
      b'\xa7)\xa0q\a',
<<<<<<< HEAD
=======
      b'\xf1\x82\xa7)\xa0q\a',
>>>>>>> 06541abd
      b'\xba"@@\a',
    ],
    (Ecu.transmission, 0x7e1, None): [
      b'\xdc\xf2\x60\x60\x00',
      b'\xdc\xf2@`\x00',
      b'\xda\xfd\xe0\x80\x00',
      b'\xdc\xf2`\x81\000',
      b'\xdc\xf2`\x80\x00',
    ],
  },
  CAR.LEGACY_PREGLOBAL: {
<<<<<<< HEAD
    # 2016 Subaru Legacy - UDM / @nort
    # 2015 Subaru Legacy 3.6R Limited / @chrissantamaria
    # 2017 Subaru Legacy 2.5i Sport / @bonnysonnyandclyde
    # 2015 Subaru Legacy Premium 2.5i / @Wanting.RA1N
    # Ecu, addr, subaddr: ROM ID
=======
>>>>>>> 06541abd
    (Ecu.esp, 0x7b0, None): [
      b'k\x97D\x00',
      b'[\xba\xc4\x03',
      b'{\x97D\x00',
      b'[\x97D\000',
    ],
    (Ecu.eps, 0x746, None): [
      b'[\xb0\x00\x01',
      b'K\xb0\x00\x01',
      b'k\xb0\x00\x00',
    ],
    (Ecu.fwdCamera, 0x787, None): [
      b'\x00\x00c\xb7\x1f@\x10\x16',
      b'\x00\x00c\x94\x1f@\x10\x08',
      b'\x00\x00c\xec\x1f@ \x04',
    ],
    (Ecu.engine, 0x7e0, None): [
      b'\xab*@r\a',
      b'\xa0+@p\x07',
      b'\xb4"@0\x07',
      b'\xa0"@q\a',
    ],
    (Ecu.transmission, 0x7e1, None): [
      b'\xbe\xf2\x00p\x00',
      b'\xbf\xfb\xc0\x80\x00',
      b'\xbd\xf2\x00`\x00',
      b'\xbf\xf2\000\x80\000',
    ],
  },
<<<<<<< HEAD
  CAR.LEGACY_PREGLOBAL_2018: {
    # 2018 Subaru Legacy 2.5i Premium - UDM / @kram322
    # 2018 Subaru Legacy - UDM / @Hassan
    # Ecu, addr, subaddr: ROM ID
    (Ecu.esp, 0x7b0, None): [
      b'\x8b\x97D\x00',
    ],
    (Ecu.eps, 0x746, None): [
      b'{\xb0\x00\x00',
    ],
    (Ecu.fwdCamera, 0x787, None): [
      b'\x00\x00df\x1f@ \n',
      b'\x00\x00df\x00\x00\x00\x00',
    ],
    (Ecu.engine, 0x7e0, None): [
      b'\xb5\"@p\a',
      b'\x01EB4S100C\x00\x00\x00\x00\x00\x00\x00\x00',
    ],
    (Ecu.transmission, 0x7e1, None): [
      b'\xbc\xf2\x00\x81\x00',
      b'\xf1\x00\xa4\x10@',
    ],
  },
  CAR.LEVORG_PREGLOBAL: {
     # 2016 Subaru Levorg / @jpgnz
     # Ecu, addr, subaddr: ROM ID
     (Ecu.esp, 0x7b0, None): [
       b'j\x9c\x92\002'
     ],
     (Ecu.eps, 0x746, None): [
       b'Z\xb0\000\000'
     ],
     (Ecu.fwdCamera, 0x787, None): [
       b'\000\000c\xd3\000\000\000\000',
     ],
     (Ecu.engine, 0x7e0, None): [
       b'\xf1\x82\xa6\000\xa1t\a'
     ],
     (Ecu.transmission, 0x7e1, None): [
       b'\xcb\xd9\000p\000'
     ],
  },
  CAR.OUTBACK: {
    # 2020 Outback 2.4 XT Limited - UDM / @KingChalupa
    # 2020 Outback 2.5i Premium - UDM / @ursubpar
    # 2021 Outback - UDM / @Frye - FL
    # 2020 Outback 2.4 Touring XT  - UDM / @chrissantamaria
    # 2022 Outback - UDM / @atran913
    # Ecu, addr, subaddr: ROM ID
    (Ecu.esp, 0x7b0, None): [
      b'\xa1  \x06\x01',
      b'\xa1  \a\x00',
      b'\xa1  \b\001',
      b'\xa1  \x06\x00',
      b'\xa1 "\t\x01'
    ],
    (Ecu.eps, 0x746, None): [
      b'\x9b\xc0\x10\x00',
      b'\x9b\xc0\x20\x00',
      b'\x1b\xc0\x10\x00',
    ],
    (Ecu.fwdCamera, 0x787, None): [
      b'\x00\x00eJ\x00\x1f@ \x19\x00',
      b'\000\000e\x80\000\037@ \031\000',
      b'\x00\x00e\x9a\x00\x1f@ 1\x00',
    ],
    (Ecu.engine, 0x7e0, None): [
      b'\xbc,\xa0q\x07',
      b'\xbc\"`@\a',
      b'\xde"`0\a',
      b'\xf1\x82\xbc,\xa0q\a',
      b'\xf1\x82\xe3,\xa0@\x07',
    ],
    (Ecu.transmission, 0x7e1, None): [
      b'\xa5\xfe\xf7@\x00',
      b'\xa5\xf6D@\x00',
      b'\xa5\xfe\xf6@\x00',
      b'\xa7\x8e\xf40\x00',
    ],
  },
  CAR.OUTBACK_PREGLOBAL: {
    # 2017 Outback Limited 3.6r - UDM / @Anthony
    # 2016 Outback Limited 2.5 - UDM / @aeiro
    # 2015 Outback Limited 2.5 - ADM / @Bugsy
    # 2015 Outback Premium 3.6i - UDM / @aidrive
    # 2016 Outback Premium 2.5 - UDM / @Troy
    # 2017 Subaru Outback 2.5 - UDM / @chewbaru
    # 2017 Subaru Outback - UDM / @the3seashells
    # 2016 Outback Premium 2.5i - UDM / @G-Wood
    # 2016 Outback 3.6R - UDM / @KingSlayer
    # 2017 Outback Limited 2.5i / @laksdjf
    # 2015 Outback 3.6R - UDM / @bitwaster
    # 2015 Outback - UDM / @chk_null
    # Ecu, addr, subaddr: ROM ID
=======
  CAR.OUTBACK_PREGLOBAL: {
>>>>>>> 06541abd
    (Ecu.esp, 0x7b0, None): [
      b'{\x9a\xac\x00',
      b'k\x97\xac\x00',
      b'\x5b\xf7\xbc\x03',
      b'[\xf7\xac\x03',
      b'{\x97\xac\x00',
      b'k\x9a\xac\000',
      b'[\xba\xac\x03',
      b'[\xf7\xac\000',
    ],
    (Ecu.eps, 0x746, None): [
      b'k\xb0\x00\x00',
      b'[\xb0\x00\x00',
      b'\x4b\xb0\x00\x02',
      b'K\xb0\x00\x00',
      b'{\xb0\x00\x01',
    ],
    (Ecu.fwdCamera, 0x787, None): [
      b'\x00\x00c\xec\x1f@ \x04',
      b'\x00\x00c\xd1\x1f@\x10\x17',
      b'\xf1\x00\xf0\xe0\x0e',
      b'\x00\x00c\x94\x00\x00\x00\x00',
      b'\x00\x00c\x94\x1f@\x10\b',
      b'\x00\x00c\xb7\x1f@\x10\x16',
      b'\000\000c\x90\037@\020\016',
      b'\x00\x00c\xec\x37@\x04',
    ],
    (Ecu.engine, 0x7e0, None): [
      b'\xb4+@p\a',
      b'\xab\"@@\a',
      b'\xa0\x62\x41\x71\x07',
      b'\xa0*@q\a',
      b'\xab*@@\a',
      b'\xb4"@0\a',
      b'\xb4"@p\a',
      b'\xab"@s\a',
      b'\xab+@@\a',
      b'\xb4"@r\a',
<<<<<<< HEAD
      b'\xa0+@@\x07'
=======
      b'\xa0+@@\x07',
>>>>>>> 06541abd
      b'\xa0\"@\x80\a',
    ],
    (Ecu.transmission, 0x7e1, None): [
      b'\xbd\xfb\xe0\x80\x00',
      b'\xbe\xf2@\x80\x00',
      b'\xbf\xe2\x40\x80\x00',
      b'\xbf\xf2@\x80\x00',
      b'\xbe\xf2@p\x00',
      b'\xbd\xf2@`\x00',
      b'\xbd\xf2@\x81\000',
      b'\xbe\xfb\xe0p\000',
      b'\xbf\xfb\xe0b\x00',
    ],
  },
<<<<<<< HEAD
  # Outback with reversed driver torque signal
  CAR.OUTBACK_PREGLOBAL_2018: {
    # 2018 Outback Premium 2.5i - UDM / @zhoux260
    # 2018 Outback 3.6r UDM / @mirroregami
    # 2018 Outback 2.5i Premium UDM / @dirkmm
    # 2019 Outback UDM / @Valhalla
    # 2018 Outback 2.5 / @haak
    # 2018 Outback 3.6r USDM / @Scripty_
    # 2018 Subaru Outback 2.0d - ADM / @Richo
    # 2019 Outback 2.5i Premium / @Z-dawg Swizzlepants
    # 2019 Outback Touring 3.6R / @danyo
    # 2019 Outback - UDM / @Steven C
    # Ecu, addr, subaddr: ROM ID
=======
  CAR.OUTBACK_PREGLOBAL_2018: {
>>>>>>> 06541abd
    (Ecu.esp, 0x7b0, None): [
      b'\x8b\x97\xac\x00',
      b'\x8b\x9a\xac\x00',
      b'\x9b\x97\xac\x00',
      b'\x8b\x97\xbc\x00',
      b'\x8b\x99\xac\x00',
      b'\x9b\x9a\xac\000',
      b'\x9b\x97\xbe\x10',
    ],
    (Ecu.eps, 0x746, None): [
      b'{\xb0\x00\x00',
      b'{\xb0\x00\x01',
    ],
    (Ecu.fwdCamera, 0x787, None): [
      b'\x00\x00df\x1f@ \n',
      b'\x00\x00d\xfe\x1f@ \x15',
      b'\x00\x00d\x95\x00\x00\x00\x00',
      b'\x00\x00d\x95\x1f@ \x0f',
      b'\x00\x00d\xfe\x00\x00\x00\x00',
      b'\x00\x00e\x19\x1f@ \x15',
    ],
    (Ecu.engine, 0x7e0, None): [
      b'\xb5"@p\a',
      b'\xb5+@@\a',
      b'\xb5"@P\a',
      b'\xc4"@0\a',
      b'\xb5b@1\x07',
      b'\xb5q\xe0@\a',
      b'\xc4+@0\a',
      b'\xc4b@p\a',
    ],
    (Ecu.transmission, 0x7e1, None): [
      b'\xbc\xf2@\x81\x00',
      b'\xbc\xfb\xe0\x80\x00',
      b'\xbc\xf2@\x80\x00',
      b'\xbb\xf2@`\x00',
      b'\xbc\xe2@\x80\x00',
      b'\xbc\xfb\xe0`\x00',
      b'\xbc\xaf\xe0`\x00',
      b'\xbb\xfb\xe0`\000',
    ],
<<<<<<< HEAD
  },
  CAR.WRX_PREGLOBAL: {
    # 2018 Subaru WRX / @cferra
    # 2016 Subaru WRX / @Hexinator
    # Ecu, addr, subaddr: ROM ID
    (Ecu.esp, 0x7b0, None): [
      b'\x8a\x95R\x01',
      b'j\x95R\x02',
    ],
    (Ecu.eps, 0x746, None): [
      b'z\xb0\x00\x00',
      b'Z\xb0\x00\x00',
    ],
    (Ecu.fwdCamera, 0x787, None): [
      b'\x00\x00d\xae\x1f@ \r',
      b'\x00\x00c\x93\x1f@\x10\r'
    ],
    (Ecu.engine, 0x7e0, None): [
      b'\xf1\x82\xb2)\xa0P\x97',
      b'\xf1\x82\xa6)\xa0P\x07',
    ],
    (Ecu.transmission, 0x7e1, None): [
      b'\xcd\xfd\xd0\x80\x00',
      b'\xcb\xfd\xd0\x80\x00',
    ],
=======
>>>>>>> 06541abd
  },
}


STEER_THRESHOLD = {
  CAR.ASCENT: 80,
  CAR.IMPREZA: 80,
  CAR.IMPREZA_2020: 80,
<<<<<<< HEAD
  CAR.CROSSTREK_2020H: 80,
=======
>>>>>>> 06541abd
  CAR.FORESTER: 80,
  CAR.FORESTER_PREGLOBAL: 75,
  CAR.LEGACY_PREGLOBAL: 75,
  CAR.LEGACY_PREGLOBAL_2018: 75,
  CAR.LEVORG_PREGLOBAL: 75,
  CAR.OUTBACK: 80,
  CAR.OUTBACK_PREGLOBAL: 75,
  CAR.OUTBACK_PREGLOBAL_2018: 75,
  CAR.WRX_PREGLOBAL: 75,
}

DBC = {
  CAR.ASCENT: dbc_dict('subaru_global_2017_generated', None),
  CAR.IMPREZA: dbc_dict('subaru_global_2017_generated', None),
  CAR.IMPREZA_2020: dbc_dict('subaru_global_2017_generated', None),
<<<<<<< HEAD
  CAR.CROSSTREK_2020H: dbc_dict('subaru_global_2020_hybrid_generated', None),
=======
>>>>>>> 06541abd
  CAR.FORESTER: dbc_dict('subaru_global_2017_generated', None),
  CAR.FORESTER_PREGLOBAL: dbc_dict('subaru_forester_2017_generated', None),
  CAR.LEGACY_PREGLOBAL: dbc_dict('subaru_outback_2015_generated', None),
  CAR.LEGACY_PREGLOBAL_2018: dbc_dict('subaru_outback_2019_generated', None),
  CAR.LEVORG_PREGLOBAL: dbc_dict('subaru_forester_2017_generated', None),
  CAR.OUTBACK: dbc_dict('subaru_global_2017_generated', None),
  CAR.OUTBACK_PREGLOBAL: dbc_dict('subaru_outback_2015_generated', None),
  CAR.OUTBACK_PREGLOBAL_2018: dbc_dict('subaru_outback_2019_generated', None),
  CAR.WRX_PREGLOBAL: dbc_dict('subaru_forester_2017_generated', None),
}

PREGLOBAL_CARS = [CAR.FORESTER_PREGLOBAL, CAR.LEGACY_PREGLOBAL, CAR.LEGACY_PREGLOBAL_2018, CAR.LEVORG_PREGLOBAL, CAR.OUTBACK_PREGLOBAL, CAR.OUTBACK_PREGLOBAL_2018, CAR.WRX_PREGLOBAL]
GLOBAL_CARS_SNG = [CAR.ASCENT, CAR.IMPREZA, CAR.IMPREZA_2020, CAR.FORESTER]<|MERGE_RESOLUTION|>--- conflicted
+++ resolved
@@ -19,10 +19,7 @@
   ASCENT = "SUBARU ASCENT LIMITED 2019"
   IMPREZA = "SUBARU IMPREZA LIMITED 2019"
   IMPREZA_2020 = "SUBARU IMPREZA SPORT 2020"
-<<<<<<< HEAD
   CROSSTREK_2020H = "SUBARU CROSSTREK LIMITED 2020 HYBRID"
-=======
->>>>>>> 06541abd
   FORESTER = "SUBARU FORESTER 2019"
   FORESTER_PREGLOBAL = "SUBARU FORESTER 2017 - 2018"
   LEGACY_PREGLOBAL = "SUBARU LEGACY 2015 - 2017"
@@ -33,16 +30,6 @@
   OUTBACK_PREGLOBAL_2018 = "SUBARU OUTBACK 2018 - 2019"
   WRX_PREGLOBAL = "SUBARU WRX 2018"
 
-<<<<<<< HEAD
-FW_VERSIONS = {
-  CAR.ASCENT: {
-    # 2019 Ascent - UDM / @Adminiuga
-    # 2019 Ascent - UDM / @tvo
-    # 2019 Ascent - UDM / @RCoaster
-    # 2021 Ascent - UDM / @Sandy
-    # 2020 Ascent - UDM / @ndtran
-    # Ecu, addr, subaddr: ROM ID
-=======
 FINGERPRINTS = {
   CAR.IMPREZA: [{
     2: 8, 64: 8, 65: 8, 72: 8, 73: 8, 280: 8, 281: 8, 290: 8, 312: 8, 313: 8, 314: 8, 315: 8, 316: 8, 326: 8, 372: 8, 544: 8, 545: 8, 546: 8, 552: 8, 554: 8, 557: 8, 576: 8, 577: 8, 722: 8, 801: 8, 802: 8, 805: 8, 808: 8, 811: 8, 816: 8, 826: 8, 827: 8, 837: 8, 838: 8, 839: 8, 842: 8, 912: 8, 915: 8, 940: 8, 1614: 8, 1617: 8, 1632: 8, 1650: 8, 1657: 8, 1658: 8, 1677: 8, 1697: 8, 1722: 8, 1743: 8, 1759: 8, 1786: 5, 1787: 5, 1788: 8, 1809: 8, 1813: 8, 1817: 8, 1821: 8, 1840: 8, 1848: 8, 1924: 8, 1932: 8, 1952: 8, 1960: 8
@@ -60,7 +47,6 @@
 
 FW_VERSIONS = {
   CAR.ASCENT: {
->>>>>>> 06541abd
     (Ecu.esp, 0x7b0, None): [
       b'\xa5 \x19\x02\x00',
       b'\xa5 !\002\000',
@@ -90,31 +76,6 @@
     ],
   },
   CAR.IMPREZA: {
-<<<<<<< HEAD
-    # 2018 Crosstrek - EDM / @martinl
-    # 2018 Impreza - ADM / @Michael
-    # 2019 Impreza Premium - UDM / @hitoryu2001
-    # 2018 Crosstrek Limited - UDM / @Joey
-    # 2017 Impreza - UDM / @Frye
-    # 2018 Crosstrek - UDM / @rwalsh3
-    # 2018 Crosstrek - UDM / @pemerick07
-    # 2018 Crosstrek - UDM / @rwalsh3 (new engine fw)
-    # 2019 Crosstrek - UDM / @Nooks Cranny
-    # 2019 Impreza - UDM / @phosphor
-    # 2019 Impreza - UDM / @cheesypotato
-    # 2019 Impreza - UDM / @dbzx6r
-    # 2018 Impreza Sport - UDM / @gking
-    # 2019 Crosstrek Limited - UDM / @cellfreak
-    # 2019 Impreza Limited - UDM / @boros
-    # 2017 Impreza - UDM / @Fidel
-    # 2018 Crosstrek - UDM / @dnewstat
-    # 2018 Impreza Limited - UDM / @isaacdchan
-    # 2017 Impreza 1.6 - UDM / @Moodkiller
-    # 2019 Crosstrek - UDM / @AJInvesting
-    # 2017 Impreza 2.0 - UDM / @prlifestyle93
-    # Ecu, addr, subaddr: ROM ID
-=======
->>>>>>> 06541abd
     (Ecu.esp, 0x7b0, None): [
       b'\x7a\x94\x3f\x90\x00',
       b'\xa2 \x185\x00',
@@ -135,11 +96,8 @@
       b'\x8a\xc0\x10\x00',
     ],
     (Ecu.fwdCamera, 0x787, None): [
-<<<<<<< HEAD
       b'\x00\x00d\xb5\x1f@ \x0e',
-=======
       b'\x00\x00\x64\xb5\x1f\x40\x20\x0e',
->>>>>>> 06541abd
       b'\x00\x00d\xdc\x1f@ \x0e',
       b'\x00\x00e\x1c\x1f@ \x14',
       b'\x00\x00d)\x1f@ \a',
@@ -158,12 +116,7 @@
       b'\xaa!`u\a',
       b'\xaa!dq\a',
       b'\xaa!dt\a',
-<<<<<<< HEAD
-      b'\xf1\x00\xa2\x10\t'
-      b'\xc5!dr\a',
-=======
       b'\xf1\x00\xa2\x10\t',
->>>>>>> 06541abd
       b'\xc5!ar\a',
       b'\xbe!as\a',
       b'\xc5!ds\a',
@@ -181,10 +134,7 @@
       b'\xe3\xf5G\x00\x00',
       b'\xe3\xf5\a\x00\x00',
       b'\xe3\xf5C\x00\x00',
-<<<<<<< HEAD
-      b'\xf1\x00\xa4\x10@'
-=======
->>>>>>> 06541abd
+      b'\xf1\x00\xa4\x10@',
       b'\xe5\xf5B\x00\x00',
       b'\xe5\xf5$\000\000',
       b'\xe4\xf5\a\000\000',
@@ -195,16 +145,6 @@
     ],
   },
   CAR.IMPREZA_2020: {
-<<<<<<< HEAD
-    # 2020 Impreza Sport - UDM / @CrispinFlowerday
-    # 2020 Impreza Hatchback Premium - UDM / @davidvatz
-    # 2020 Impreza Hatchback - UDM / @GPT-3
-    # 2020 Impreza Premium - UDM / @KeetsScrimalittle
-    # 2021 Crosstrek Limited - UDM / @AdamSLevy
-    # 2021 Crosstrek Premium - UDM / @pemerick07
-    # Ecu, addr, subaddr: ROM ID
-=======
->>>>>>> 06541abd
     (Ecu.esp, 0x7b0, None): [
       b'\xa2 \0314\000',
       b'\xa2 \0313\000',
@@ -233,7 +173,6 @@
       b'\xe7\xf5D0\000',
     ],
   },
-<<<<<<< HEAD
   CAR.CROSSTREK_2020H: {
     # 2020 Crosstrek Hybrid - UDM / @revity
     # 2020 Crosstrek Hybrid - UDM / @Dave32
@@ -253,17 +192,6 @@
     ],
   },
   CAR.FORESTER: {
-    # 2021 Forester - UDM / @gotham
-    # 2019 Forester - UDM / @clockenessmnstr
-    # 2020 Forester - UDM / @TH156UY
-    # 2021 Forester - UDM / @umby24
-    # 2020 Forester Sport - UDM / @RyanYo
-    # 2019 Forester Sport - UDM / @Zapman
-    # 2019 Forester - UDM / @Patienc3
-    # Ecu, addr, subaddr: ROM ID
-=======
-  CAR.FORESTER: {
->>>>>>> 06541abd
     (Ecu.esp, 0x7b0, None): [
       b'\xa3 \030\024\000',
       b'\xa3  \024\000',
@@ -290,25 +218,11 @@
       b'\032\xf6B0\000',
       b'\032\xf6F`\000',
       b'\032\xf6b`\000',
-<<<<<<< HEAD
-      b'\032\xf6B`\000'
-=======
       b'\032\xf6B`\000',
->>>>>>> 06541abd
       b'\xf1\x00\xa4\x10@',
     ],
   },
   CAR.FORESTER_PREGLOBAL: {
-<<<<<<< HEAD
-    # 2018 Forester 2.5i Touring - UDM / @Oreo
-    # 2018 Forester 2.5 Limited - Canada / @litobro
-    # 2017 Forester - UDM / @hitoryu2001
-    # 2018 Forester - UDM / @sarvcomp
-    # 2018 Forester 2.5i Premium - UDM / @Diesel Monkey
-    # 2018 Forester - UDM / @2018NissanRogue
-    # Ecu, addr, subaddr: ROM ID
-=======
->>>>>>> 06541abd
     (Ecu.esp, 0x7b0, None): [
       b'\x7d\x97\x14\x40',
       b'\xf1\x00\xbb\x0c\x04',
@@ -325,10 +239,7 @@
     (Ecu.engine, 0x7e0, None): [
       b'\xba"@p\a',
       b'\xa7)\xa0q\a',
-<<<<<<< HEAD
-=======
       b'\xf1\x82\xa7)\xa0q\a',
->>>>>>> 06541abd
       b'\xba"@@\a',
     ],
     (Ecu.transmission, 0x7e1, None): [
@@ -340,14 +251,6 @@
     ],
   },
   CAR.LEGACY_PREGLOBAL: {
-<<<<<<< HEAD
-    # 2016 Subaru Legacy - UDM / @nort
-    # 2015 Subaru Legacy 3.6R Limited / @chrissantamaria
-    # 2017 Subaru Legacy 2.5i Sport / @bonnysonnyandclyde
-    # 2015 Subaru Legacy Premium 2.5i / @Wanting.RA1N
-    # Ecu, addr, subaddr: ROM ID
-=======
->>>>>>> 06541abd
     (Ecu.esp, 0x7b0, None): [
       b'k\x97D\x00',
       b'[\xba\xc4\x03',
@@ -377,7 +280,6 @@
       b'\xbf\xf2\000\x80\000',
     ],
   },
-<<<<<<< HEAD
   CAR.LEGACY_PREGLOBAL_2018: {
     # 2018 Subaru Legacy 2.5i Premium - UDM / @kram322
     # 2018 Subaru Legacy - UDM / @Hassan
@@ -459,22 +361,6 @@
     ],
   },
   CAR.OUTBACK_PREGLOBAL: {
-    # 2017 Outback Limited 3.6r - UDM / @Anthony
-    # 2016 Outback Limited 2.5 - UDM / @aeiro
-    # 2015 Outback Limited 2.5 - ADM / @Bugsy
-    # 2015 Outback Premium 3.6i - UDM / @aidrive
-    # 2016 Outback Premium 2.5 - UDM / @Troy
-    # 2017 Subaru Outback 2.5 - UDM / @chewbaru
-    # 2017 Subaru Outback - UDM / @the3seashells
-    # 2016 Outback Premium 2.5i - UDM / @G-Wood
-    # 2016 Outback 3.6R - UDM / @KingSlayer
-    # 2017 Outback Limited 2.5i / @laksdjf
-    # 2015 Outback 3.6R - UDM / @bitwaster
-    # 2015 Outback - UDM / @chk_null
-    # Ecu, addr, subaddr: ROM ID
-=======
-  CAR.OUTBACK_PREGLOBAL: {
->>>>>>> 06541abd
     (Ecu.esp, 0x7b0, None): [
       b'{\x9a\xac\x00',
       b'k\x97\xac\x00',
@@ -513,11 +399,7 @@
       b'\xab"@s\a',
       b'\xab+@@\a',
       b'\xb4"@r\a',
-<<<<<<< HEAD
-      b'\xa0+@@\x07'
-=======
       b'\xa0+@@\x07',
->>>>>>> 06541abd
       b'\xa0\"@\x80\a',
     ],
     (Ecu.transmission, 0x7e1, None): [
@@ -532,23 +414,7 @@
       b'\xbf\xfb\xe0b\x00',
     ],
   },
-<<<<<<< HEAD
-  # Outback with reversed driver torque signal
   CAR.OUTBACK_PREGLOBAL_2018: {
-    # 2018 Outback Premium 2.5i - UDM / @zhoux260
-    # 2018 Outback 3.6r UDM / @mirroregami
-    # 2018 Outback 2.5i Premium UDM / @dirkmm
-    # 2019 Outback UDM / @Valhalla
-    # 2018 Outback 2.5 / @haak
-    # 2018 Outback 3.6r USDM / @Scripty_
-    # 2018 Subaru Outback 2.0d - ADM / @Richo
-    # 2019 Outback 2.5i Premium / @Z-dawg Swizzlepants
-    # 2019 Outback Touring 3.6R / @danyo
-    # 2019 Outback - UDM / @Steven C
-    # Ecu, addr, subaddr: ROM ID
-=======
-  CAR.OUTBACK_PREGLOBAL_2018: {
->>>>>>> 06541abd
     (Ecu.esp, 0x7b0, None): [
       b'\x8b\x97\xac\x00',
       b'\x8b\x9a\xac\x00',
@@ -590,7 +456,6 @@
       b'\xbc\xaf\xe0`\x00',
       b'\xbb\xfb\xe0`\000',
     ],
-<<<<<<< HEAD
   },
   CAR.WRX_PREGLOBAL: {
     # 2018 Subaru WRX / @cferra
@@ -616,8 +481,6 @@
       b'\xcd\xfd\xd0\x80\x00',
       b'\xcb\xfd\xd0\x80\x00',
     ],
-=======
->>>>>>> 06541abd
   },
 }
 
@@ -626,10 +489,7 @@
   CAR.ASCENT: 80,
   CAR.IMPREZA: 80,
   CAR.IMPREZA_2020: 80,
-<<<<<<< HEAD
   CAR.CROSSTREK_2020H: 80,
-=======
->>>>>>> 06541abd
   CAR.FORESTER: 80,
   CAR.FORESTER_PREGLOBAL: 75,
   CAR.LEGACY_PREGLOBAL: 75,
@@ -645,10 +505,7 @@
   CAR.ASCENT: dbc_dict('subaru_global_2017_generated', None),
   CAR.IMPREZA: dbc_dict('subaru_global_2017_generated', None),
   CAR.IMPREZA_2020: dbc_dict('subaru_global_2017_generated', None),
-<<<<<<< HEAD
   CAR.CROSSTREK_2020H: dbc_dict('subaru_global_2020_hybrid_generated', None),
-=======
->>>>>>> 06541abd
   CAR.FORESTER: dbc_dict('subaru_global_2017_generated', None),
   CAR.FORESTER_PREGLOBAL: dbc_dict('subaru_forester_2017_generated', None),
   CAR.LEGACY_PREGLOBAL: dbc_dict('subaru_outback_2015_generated', None),
