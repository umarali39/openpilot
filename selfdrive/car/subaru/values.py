from dataclasses import dataclass
from enum import Enum
from typing import Dict, List, Union

from selfdrive.car import dbc_dict
from selfdrive.car.docs_definitions import CarInfo, Harness
from cereal import car

Ecu = car.CarParams.Ecu


class CarControllerParams:
  def __init__(self, CP):
    self.STEER_STEP = 2                # how often we update the steer cmd
    self.STEER_DELTA_UP = 50           # torque increase per refresh, 0.8s to max
    self.STEER_DELTA_DOWN = 70         # torque decrease per refresh
    self.STEER_DRIVER_ALLOWANCE = 60   # allowed driver torque before start limiting
    self.STEER_DRIVER_MULTIPLIER = 50  # weight driver torque heavily
    self.STEER_DRIVER_FACTOR = 1       # from dbc
    self.ACC_MIN_DIST = 3              # stop and go min distance threshold
    self.ACC_MAX_DIST = 4.5            # stop and go max distance threshold

    if CP.carFingerprint in GLOBAL_GEN2:
      self.STEER_MAX = 1000
      self.STEER_DELTA_UP = 40
      self.STEER_DELTA_DOWN = 40
    elif CP.carFingerprint == CAR.IMPREZA_2020:
      self.STEER_MAX = 1439
    else:
      self.STEER_MAX = 2047


class CAR:
  # Global platform
  ASCENT = "SUBARU ASCENT LIMITED 2019"
  IMPREZA = "SUBARU IMPREZA LIMITED 2019"
  IMPREZA_2020 = "SUBARU IMPREZA SPORT 2020"
  CROSSTREK_2020H = "SUBARU CROSSTREK LIMITED 2020 HYBRID"
  FORESTER = "SUBARU FORESTER 2019"
<<<<<<< HEAD
  FORESTER_2020H = "SUBARU FORESTER 2020 HYBRID"
=======
  OUTBACK = "SUBARU OUTBACK 6TH GEN"
  LEGACY = "SUBARU LEGACY 7TH GEN"

  # Pre-global
>>>>>>> 19810f2d
  FORESTER_PREGLOBAL = "SUBARU FORESTER 2017 - 2018"
  LEGACY = "SUBARU LEGACY 2020"
  LEGACY_PREGLOBAL = "SUBARU LEGACY 2015 - 2017"
  LEGACY_PREGLOBAL_2018 = "SUBARU LEGACY 2018 - 2019"
  LEVORG_PREGLOBAL = "SUBARU LEVORG 2016"
  OUTBACK = "SUBARU OUTBACK 2020"
  OUTBACK_PREGLOBAL = "SUBARU OUTBACK 2015 - 2017"
  OUTBACK_PREGLOBAL_2018 = "SUBARU OUTBACK 2018 - 2019"
  WRX_PREGLOBAL = "SUBARU WRX 2018"


@dataclass
class SubaruCarInfo(CarInfo):
  package: str = "EyeSight Driver Assistance"
  harness: Enum = Harness.subaru_a


CAR_INFO: Dict[str, Union[SubaruCarInfo, List[SubaruCarInfo]]] = {
  CAR.ASCENT: SubaruCarInfo("Subaru Ascent 2019-21", "All"),
  CAR.OUTBACK: SubaruCarInfo("Subaru Outback 2020-22", "All", harness=Harness.subaru_b),
  CAR.LEGACY: SubaruCarInfo("Subaru Legacy 2020-22", "All", harness=Harness.subaru_b),
  CAR.IMPREZA: [
    SubaruCarInfo("Subaru Impreza 2017-19"),
    SubaruCarInfo("Subaru Crosstrek 2018-19", video_link="https://youtu.be/Agww7oE1k-s?t=26"),
    SubaruCarInfo("Subaru XV 2018-19", video_link="https://youtu.be/Agww7oE1k-s?t=26"),
  ],
  CAR.IMPREZA_2020: [
    SubaruCarInfo("Subaru Impreza 2020-22"),
    SubaruCarInfo("Subaru Crosstrek 2020-21"),
    SubaruCarInfo("Subaru XV 2020-21"),
  ],
<<<<<<< HEAD
  CAR.CROSSTREK_2020H: SubaruCarInfo("Subaru Crosstrek Hybrid 2020"),
  CAR.FORESTER: SubaruCarInfo("Subaru Forester 2019-22", "All"),
  CAR.FORESTER_2020H: SubaruCarInfo("Subaru Forester Hybrid 2020"),
=======
  CAR.FORESTER: SubaruCarInfo("Subaru Forester 2019-21", "All"),
>>>>>>> 19810f2d
  CAR.FORESTER_PREGLOBAL: SubaruCarInfo("Subaru Forester 2017-18"),
  CAR.LEGACY: SubaruCarInfo("Subaru Legacy 2020"),
  CAR.LEGACY_PREGLOBAL: SubaruCarInfo("Subaru Legacy 2015-17"),
  CAR.LEGACY_PREGLOBAL_2018: SubaruCarInfo("Subaru Legacy 2018-19"),
  CAR.LEVORG_PREGLOBAL: SubaruCarInfo("Subaru Levorg 2016"),
  CAR.OUTBACK: SubaruCarInfo("Subaru Outback 2020"),
  CAR.OUTBACK_PREGLOBAL: SubaruCarInfo("Subaru Outback 2015-17"),
  CAR.OUTBACK_PREGLOBAL_2018: SubaruCarInfo("Subaru Outback 2018-19"),
  CAR.WRX_PREGLOBAL: SubaruCarInfo("Subaru WRX 2016-18"),
}


FW_VERSIONS = {
  CAR.ASCENT: {
    (Ecu.esp, 0x7b0, None): [
      b'\xa5 \x19\x02\x00',
      b'\xa5 !\002\000',
      b'\xf1\x82\xa5 \x19\x02\x00',
    ],
    (Ecu.eps, 0x746, None): [
      b'\x85\xc0\xd0\x00',
      b'\005\xc0\xd0\000',
      b'\x95\xc0\xd0\x00',
    ],
    (Ecu.fwdCamera, 0x787, None): [
      b'\x00\x00d\xb9\x1f@ \x10',
      b'\000\000e~\037@ \'',
      b'\x00\x00e@\x1f@ $',
      b'\x00\x00d\xb9\x00\x00\x00\x00',
    ],
    (Ecu.engine, 0x7e0, None): [
      b'\xbb,\xa0t\a',
      b'\xf1\x82\xbb,\xa0t\x87',
      b'\xf1\x82\xbb,\xa0t\a',
      b'\xf1\x82\xd9,\xa0@\a',
      b'\xf1\x82\xd1,\xa0q\x07',
    ],
    (Ecu.transmission, 0x7e1, None): [
      b'\x00\xfe\xf7\x00\x00',
      b'\001\xfe\xf9\000\000',
      b'\x01\xfe\xf7\x00\x00',
    ],
  },
  CAR.LEGACY: {
    (Ecu.esp, 0x7b0, None): [
      b'\xa1\\  x04\x01',
    ],
    (Ecu.eps, 0x746, None): [
      b'\x9b\xc0\x11\x00',
    ],
    (Ecu.fwdCamera, 0x787, None): [
      b'\x00\x00e\x80\x00\x1f@ \x19\x00',
    ],
    (Ecu.engine, 0x7e0, None): [
      b'\xde\"a0\x07',
    ],
    (Ecu.transmission, 0x7e1, None): [
      b'\xa5\xf6\x05@\x00',
    ],
  },
  CAR.IMPREZA: {
    (Ecu.esp, 0x7b0, None): [
      b'\x7a\x94\x3f\x90\x00',
      b'\xa2 \x185\x00',
      b'\xa2 \x193\x00',
      b'\xa2 \x194\x00',
      b'z\x94.\x90\x00',
      b'z\x94\b\x90\x01',
      b'\xa2 \x19`\x00',
      b'z\x94\f\x90\001',
      b'z\x9c\x19\x80\x01',
      b'z\x94\x08\x90\x00',
      b'z\x84\x19\x90\x00',
      b'\xf1\x00\xb2\x06\x04',
      b'z\x94\x0c\x90\x00',
    ],
    (Ecu.eps, 0x746, None): [
      b'\x7a\xc0\x0c\x00',
      b'z\xc0\x08\x00',
      b'\x8a\xc0\x00\x00',
      b'z\xc0\x04\x00',
      b'z\xc0\x00\x00',
      b'\x8a\xc0\x10\x00',
      b'z\xc0\n\x00',
    ],
    (Ecu.fwdCamera, 0x787, None): [
      b'\x00\x00\x64\xb5\x1f\x40\x20\x0e',
      b'\x00\x00d\xdc\x1f@ \x0e',
      b'\x00\x00e\x1c\x1f@ \x14',
      b'\x00\x00d)\x1f@ \a',
      b'\x00\x00e+\x1f@ \x14',
      b'\000\000e+\000\000\000\000',
      b'\000\000dd\037@ \016',
      b'\000\000e\002\037@ \024',
      b'\x00\x00d)\x00\x00\x00\x00',
      b'\x00\x00c\xf4\x00\x00\x00\x00',
      b'\x00\x00d\xdc\x00\x00\x00\x00',
      b'\x00\x00dd\x00\x00\x00\x00',
      b'\x00\x00c\xf4\x1f@ \x07',
    ],
    (Ecu.engine, 0x7e0, None): [
      b'\xaa\x61\x66\x73\x07',
      b'\xbeacr\a',
      b'\xc5!`r\a',
      b'\xaa!ds\a',
      b'\xaa!`u\a',
      b'\xaa!dq\a',
      b'\xaa!dt\a',
      b'\xc5!ar\a',
      b'\xbe!as\a',
      b'\xc5!ds\a',
      b'\xc5!`s\a',
      b'\xaa!au\a',
      b'\xbe!at\a',
      b'\xaa\x00Bu\x07',
      b'\xc5!dr\x07',
      b'\xaa!aw\x07',
<<<<<<< HEAD
      b'\xaaaft\x07',
=======
      b'\xaa!av\x07',
>>>>>>> 19810f2d
    ],
    (Ecu.transmission, 0x7e1, None): [
      b'\xe3\xe5\x46\x31\x00',
      b'\xe4\xe5\x061\x00',
      b'\xe5\xf5\x04\x00\x00',
      b'\xe3\xf5G\x00\x00',
      b'\xe3\xf5\a\x00\x00',
      b'\xe3\xf5C\x00\x00',
      b'\xf1\x00\xa4\x10@',
      b'\xe5\xf5B\x00\x00',
      b'\xe5\xf5$\000\000',
      b'\xe4\xf5\a\000\000',
      b'\xe3\xf5F\000\000',
      b'\xe4\xf5\002\000\000',
      b'\xe3\xd0\x081\x00',
      b'\xe3\xf5\x06\x00\x00',
<<<<<<< HEAD
      b'\xe3\xe5D1\x00',
=======
>>>>>>> 19810f2d
    ],
  },
  CAR.IMPREZA_2020: {
    (Ecu.esp, 0x7b0, None): [
      b'\xa2 \0314\000',
      b'\xa2 \0313\000',
      b'\xa2 !i\000',
      b'\xa2 !`\000',
      b'\xf1\x00\xb2\x06\x04',
      b'\xa2  `\x00',
    ],
    (Ecu.eps, 0x746, None): [
      b'\x9a\xc0\x00\x00',
      b'\n\xc0\004\000',
      b'\x9a\xc0\x04\x00',
    ],
    (Ecu.fwdCamera, 0x787, None): [
      b'\000\000eb\037@ \"',
      b'\000\000e\x8f\037@ )',
      b'\x00\x00eb\x00\x00\x00\x00',
      b'\x00\x00eq\x1f@ "',
      b'\x00\x00eq\x00\x00\x00\x00',
    ],
    (Ecu.engine, 0x7e0, None): [
      b'\xca!ap\a',
      b'\xca!`p\a',
      b'\xca!`0\a',
      b'\xcc\"f0\a',
      b'\xcc!fp\a',
<<<<<<< HEAD
      b'\xca!a0\x07',
      b'\xf1\x00\xa2\x10\t',
=======
>>>>>>> 19810f2d
      b'\xca!f@\x07',
      b'\xca!fp\x07',
    ],
    (Ecu.transmission, 0x7e1, None): [
      b'\xe6\xf5\004\000\000',
      b'\xe6\xf5$\000\000',
      b'\xe7\xf6B0\000',
      b'\xe7\xf5D0\000',
      b'\xf1\x00\xa4\x10@',
      b'\xf1\x00\xd7\x10@',
      b'\xe6\xf5D0\x00',
    ],
  },
  CAR.CROSSTREK_2020H: {
    # 2020 Crosstrek Hybrid - UDM / @revity
    # 2020 Crosstrek Hybrid - UDM / @Dave32
    # Ecu, addr, subaddr: ROM ID
    (Ecu.esp, 0x7b0, None): [
      b'\xa2 \x19e\x01',
    ],
    (Ecu.eps, 0x746, None): [
      b'\x9a\xc2\x01\x00',
    ],
    (Ecu.fwdCamera, 0x787, None): [
      b'\x00\x00el\x1f@ #',
    ],
    (Ecu.engine, 0x7e0, None): [
      b'\xd7!`@\x07',
      b'\xd7!`p\a',
    ],
  },
  CAR.FORESTER: {
    (Ecu.esp, 0x7b0, None): [
      b'\xa3 \x18\x14\x00',
      b'\xa3  \024\000',
      b'\xa3 \031\024\000',
      b'\xa3  \x14\x01',
      b'\xf1\x00\xbb\r\x05',
      b'\xa3  $\x00',
    ],
    (Ecu.eps, 0x746, None): [
      b'\x8d\xc0\x04\x00',
      b'\x8d\xc0\x00\x00',
    ],
    (Ecu.fwdCamera, 0x787, None): [
      b'\x00\x00e!\x1f@ \x11',
      b'\x00\x00e\x97\x1f@ 0',
      b'\000\000e`\037@  ',
      b'\xf1\x00\xac\x02\x00',
      b'\x00\x00e!\x00\x00\x00\x00',
      b'\x00\x00e\x97\x00\x00\x00\x00',
    ],
    (Ecu.engine, 0x7e0, None): [
      b'\xb6"`A\x07',
      b'\xcf"`0\x07',
      b'\xcb\"`@\a',
      b'\xcb\"`p\a',
      b'\xf1\x00\xa2\x10\n',
      b'\xcf"`p\x07',
<<<<<<< HEAD
      b'\xcf\xa2`@\x07',
=======
>>>>>>> 19810f2d
    ],
    (Ecu.transmission, 0x7e1, None): [
      b'\032\xf6B0\000',
      b'\x1a\xf6F`\x00',
      b'\032\xf6b`\000',
      b'\x1a\xf6B`\x00',
      b'\x1a\xf6b0\x00',
      b'\x1a\xf6f`\x00',
      b'\x1a\xe6F1\x00',
    ],
  },
  CAR.FORESTER_2020H: {
    (Ecu.esp, 0x7b0, None): [
      b'\xa3 \x19T\x00',
    ],
    (Ecu.eps, 0x746, None): [
      b'\x8d\xc2\x00\x00',
    ],
    (Ecu.fwdCamera, 0x787, None): [
      b'\x00\x00eY\x1f@ !',
    ],
    (Ecu.engine, 0x7e0, None): [
      b'\xd2\xa1`r\x07',
    ],
    (Ecu.transmission, 0x7e1, None): [
      b'\x1b\xa7@a\x00',
    ],
  },
  CAR.FORESTER_PREGLOBAL: {
    (Ecu.esp, 0x7b0, None): [
      b'\x7d\x97\x14\x40',
      b'\xf1\x00\xbb\x0c\x04',
    ],
    (Ecu.eps, 0x746, None): [
      b'}\xc0\x10\x00',
      b'm\xc0\x10\x00',
    ],
    (Ecu.fwdCamera, 0x787, None): [
      b'\x00\x00\x64\x35\x1f\x40\x20\x09',
      b'\x00\x00c\xe9\x1f@ \x03',
      b'\x00\x00d\xd3\x1f@ \t',
    ],
    (Ecu.engine, 0x7e0, None): [
      b'\xba"@p\a',
      b'\xa7)\xa0q\a',
      b'\xf1\x82\xa7)\xa0q\a',
      b'\xba"@@\a',
    ],
    (Ecu.transmission, 0x7e1, None): [
      b'\xdc\xf2\x60\x60\x00',
      b'\xdc\xf2@`\x00',
      b'\xda\xfd\xe0\x80\x00',
      b'\xdc\xf2`\x81\000',
      b'\xdc\xf2`\x80\x00',
      b'\x1a\xf6F`\x00',
    ],
  },
  CAR.LEGACY: {
    # Ecu, addr, subaddr: ROM ID
    (Ecu.esp, 0x7b0, None): [
      b'\xa1\\  x04\x01',
    ],
    (Ecu.eps, 0x746, None): [
      b'\x9b\xc0\x11\x00',
    ],
    (Ecu.fwdCamera, 0x787, None): [
      b'\x00\x00e\x80\x00\x1f@ \x19\x00',
    ],
    (Ecu.engine, 0x7e0, None): [
      b'\xde\"a0\x07',
    ],
    (Ecu.transmission, 0x7e1, None): [
      b'\xa5\xf6\x05@\x00',
    ],
  },
  CAR.LEGACY_PREGLOBAL: {
    (Ecu.esp, 0x7b0, None): [
      b'k\x97D\x00',
      b'[\xba\xc4\x03',
      b'{\x97D\x00',
      b'[\x97D\000',
    ],
    (Ecu.eps, 0x746, None): [
      b'[\xb0\x00\x01',
      b'K\xb0\x00\x01',
      b'k\xb0\x00\x00',
    ],
    (Ecu.fwdCamera, 0x787, None): [
      b'\x00\x00c\xb7\x1f@\x10\x16',
      b'\x00\x00c\x94\x1f@\x10\x08',
      b'\x00\x00c\xec\x1f@ \x04',
    ],
    (Ecu.engine, 0x7e0, None): [
      b'\xab*@r\a',
      b'\xa0+@p\x07',
      b'\xb4"@0\x07',
      b'\xa0"@q\a',
    ],
    (Ecu.transmission, 0x7e1, None): [
      b'\xbe\xf2\x00p\x00',
      b'\xbf\xfb\xc0\x80\x00',
      b'\xbd\xf2\x00`\x00',
      b'\xbf\xf2\000\x80\000',
    ],
  },
  CAR.LEGACY_PREGLOBAL_2018: {
    # 2018 Subaru Legacy 2.5i Premium - UDM / @kram322
    # 2018 Subaru Legacy - UDM / @Hassan
    # 2018 Subaru Legacy - UDM / @Brycey92
    # Ecu, addr, subaddr: ROM ID
    (Ecu.esp, 0x7b0, None): [
      b'\x8b\x97D\x00',
      b'\x8b\x9aD\x00',
    ],
    (Ecu.eps, 0x746, None): [
      b'{\xb0\x00\x00',
    ],
    (Ecu.fwdCamera, 0x787, None): [
      b'\x00\x00df\x1f@ \n',
      b'\x00\x00df\x00\x00\x00\x00',
    ],
    (Ecu.engine, 0x7e0, None): [
      b'\xb5\"@p\a',
      b'\xb5"@P\x07',
      b'\xb5+@q\x07',
    ],
    (Ecu.transmission, 0x7e1, None): [
      b'\xbc\xf2\x00\x81\x00',
      b'\xf1\x00\xa4\x10@',
      b'\xbc\xf2\x00\x80\x00',
      b'\xbc\xfb\xc0`\x00',
    ],
  },
  CAR.LEVORG_PREGLOBAL: {
     # 2016 Subaru Levorg / @jpgnz
     # Ecu, addr, subaddr: ROM ID
     (Ecu.esp, 0x7b0, None): [
       b'j\x9c\x92\002',
     ],
     (Ecu.eps, 0x746, None): [
       b'Z\xb0\000\000',
     ],
     (Ecu.fwdCamera, 0x787, None): [
       b'\000\000c\xd3\000\000\000\000',
     ],
     (Ecu.engine, 0x7e0, None): [
       b'\xf1\x82\xa6\000\xa1t\a',
     ],
     (Ecu.transmission, 0x7e1, None): [
       b'\xcb\xd9\000p\000',
     ],
  },
  CAR.OUTBACK: {
    # 2020 Outback 2.4 XT Limited - UDM / @KingChalupa
    # 2020 Outback 2.5i Premium - UDM / @ursubpar
    # 2021 Outback - UDM / @Frye - FL
    # 2020 Outback 2.4 Touring XT  - UDM / @chrissantamaria
    # 2022 Outback - UDM / @atran913
    # 2022 Outback - UDM / @duchuy1993
    # 2022 Outback XT Touring - UDM / @cook.w.ryan
    # Ecu, addr, subaddr: ROM ID
    (Ecu.esp, 0x7b0, None): [
      b'\xa1  \x06\x01',
      b'\xa1  \a\x00',
      b'\xa1  \b\001',
      b'\xa1  \x06\x00',
      b'\xa1 "\t\x01',
      b'\xa1  \x08\x02',
      b'\xa1 \x06\x02',
      b'\xa1  \x08\x00',
    ],
    (Ecu.eps, 0x746, None): [
      b'\x9b\xc0\x10\x00',
      b'\x9b\xc0\x20\x00',
      b'\x1b\xc0\x10\x00',
    ],
    (Ecu.fwdCamera, 0x787, None): [
      b'\x00\x00eJ\x00\x1f@ \x19\x00',
      b'\000\000e\x80\000\037@ \031\000',
      b'\x00\x00e\x9a\x00\x1f@ 1\x00',
      b'\x00\x00eJ\x00\x00\x00\x00\x00\x00',
    ],
    (Ecu.engine, 0x7e0, None): [
      b'\xbc,\xa0q\x07',
      b'\xbc\"`@\a',
      b'\xde"`0\a',
      b'\xf1\x82\xbc,\xa0q\a',
      b'\xf1\x82\xe3,\xa0@\x07',
      b'\xe2"`p\x07',
      b'\xf1\x82\xe2,\xa0@\x07',
      b'\xbc"`q\x07',
    ],
    (Ecu.transmission, 0x7e1, None): [
      b'\xa5\xfe\xf7@\x00',
      b'\xa5\xf6D@\x00',
      b'\xa5\xfe\xf6@\x00',
      b'\xa7\x8e\xf40\x00',
      b'\xf1\x82\xa7\xf6D@\x00',
      b'\xa7\xfe\xf4@\x00',
    ],
  },
  CAR.OUTBACK_PREGLOBAL: {
    (Ecu.esp, 0x7b0, None): [
      b'{\x9a\xac\x00',
      b'k\x97\xac\x00',
      b'\x5b\xf7\xbc\x03',
      b'[\xf7\xac\x03',
      b'{\x97\xac\x00',
      b'k\x9a\xac\000',
      b'[\xba\xac\x03',
      b'[\xf7\xac\000',
      b'k\x97\xbc\x00',
    ],
    (Ecu.eps, 0x746, None): [
      b'k\xb0\x00\x00',
      b'[\xb0\x00\x00',
      b'\x4b\xb0\x00\x02',
      b'K\xb0\x00\x00',
      b'{\xb0\x00\x01',
      b'[\xb0\x00\x02',
    ],
    (Ecu.fwdCamera, 0x787, None): [
      b'\x00\x00c\xec\x1f@ \x04',
      b'\x00\x00c\xd1\x1f@\x10\x17',
      b'\xf1\x00\xf0\xe0\x0e',
      b'\x00\x00c\x94\x00\x00\x00\x00',
      b'\x00\x00c\x94\x1f@\x10\b',
      b'\x00\x00c\xb7\x1f@\x10\x16',
      b'\000\000c\x90\037@\020\016',
      b'\x00\x00c\xec\x37@\x04',
      b'\x00\x00c\xd1\x1f@\x10\x16',
    ],
    (Ecu.engine, 0x7e0, None): [
      b'\xb4+@p\a',
      b'\xab\"@@\a',
      b'\xa0\x62\x41\x71\x07',
      b'\xa0*@q\a',
      b'\xab*@@\a',
      b'\xb4"@0\a',
      b'\xb4"@p\a',
      b'\xab"@s\a',
      b'\xab+@@\a',
      b'\xb4"@r\a',
      b'\xa0+@@\x07',
      b'\xa0\"@\x80\a',
      b'\xa0bAs\x07',
    ],
    (Ecu.transmission, 0x7e1, None): [
      b'\xbd\xfb\xe0\x80\x00',
      b'\xbe\xf2@\x80\x00',
      b'\xbf\xe2\x40\x80\x00',
      b'\xbf\xf2@\x80\x00',
      b'\xbe\xf2@p\x00',
      b'\xbd\xf2@`\x00',
      b'\xbd\xf2@\x81\000',
      b'\xbe\xfb\xe0p\000',
      b'\xbf\xfb\xe0b\x00',
      b'\xbe\xe2@`\x00',
    ],
  },
  CAR.OUTBACK_PREGLOBAL_2018: {
    (Ecu.esp, 0x7b0, None): [
      b'\x8b\x97\xac\x00',
      b'\x8b\x9a\xac\x00',
      b'\x9b\x97\xac\x00',
      b'\x8b\x97\xbc\x00',
      b'\x8b\x99\xac\x00',
      b'\x9b\x9a\xac\000',
      b'\x9b\x97\xbe\x10',
    ],
    (Ecu.eps, 0x746, None): [
      b'{\xb0\x00\x00',
      b'{\xb0\x00\x01',
    ],
    (Ecu.fwdCamera, 0x787, None): [
      b'\x00\x00df\x1f@ \n',
      b'\x00\x00d\xfe\x1f@ \x15',
      b'\x00\x00d\x95\x00\x00\x00\x00',
      b'\x00\x00d\x95\x1f@ \x0f',
      b'\x00\x00d\xfe\x00\x00\x00\x00',
      b'\x00\x00e\x19\x1f@ \x15',
      b'\x00\x00df\x00\x00\x00\x00',
    ],
    (Ecu.engine, 0x7e0, None): [
      b'\xb5"@p\a',
      b'\xb5+@@\a',
      b'\xb5"@P\a',
      b'\xc4"@0\a',
      b'\xb5b@1\x07',
      b'\xb5q\xe0@\a',
      b'\xc4+@0\a',
      b'\xc4b@p\a',
    ],
    (Ecu.transmission, 0x7e1, None): [
      b'\xbc\xf2@\x81\x00',
      b'\xbc\xfb\xe0\x80\x00',
      b'\xbc\xf2@\x80\x00',
      b'\xbb\xf2@`\x00',
      b'\xbc\xe2@\x80\x00',
      b'\xbc\xfb\xe0`\x00',
      b'\xbc\xaf\xe0`\x00',
      b'\xbb\xfb\xe0`\000',
      b'\xbc\xf2@`\x00',
    ],
  },
  CAR.WRX_PREGLOBAL: {
    # 2018 Subaru WRX / @cferra
    # 2016 Subaru WRX / @Hexinator
    # Ecu, addr, subaddr: ROM ID
    (Ecu.esp, 0x7b0, None): [
      b'\x8a\x95R\x01',
      b'j\x95R\x02',
    ],
    (Ecu.eps, 0x746, None): [
      b'z\xb0\x00\x00',
      b'Z\xb0\x00\x00',
    ],
    (Ecu.fwdCamera, 0x787, None): [
      b'\x00\x00d\xae\x1f@ \r',
      b'\x00\x00c\x93\x1f@\x10\r',
    ],
    (Ecu.engine, 0x7e0, None): [
      b'\xf1\x82\xb2)\xa0P\x97',
      b'\xf1\x82\xa6)\xa0P\x07',
    ],
    (Ecu.transmission, 0x7e1, None): [
      b'\xcd\xfd\xd0\x80\x00',
      b'\xcb\xfd\xd0\x80\x00',
    ],
  },
<<<<<<< HEAD
}


STEER_THRESHOLD = {
  CAR.ASCENT: 80,
  CAR.IMPREZA: 80,
  CAR.IMPREZA_2020: 80,
  CAR.CROSSTREK_2020H: 80,
  CAR.FORESTER: 80,
  CAR.FORESTER_2020H: 80,
  CAR.FORESTER_PREGLOBAL: 75,
  CAR.LEGACY: 80,
  CAR.LEGACY_PREGLOBAL: 75,
  CAR.LEGACY_PREGLOBAL_2018: 75,
  CAR.LEVORG_PREGLOBAL: 75,
  CAR.OUTBACK: 80,
  CAR.OUTBACK_PREGLOBAL: 75,
  CAR.OUTBACK_PREGLOBAL_2018: 75,
  CAR.WRX_PREGLOBAL: 75,
=======
  CAR.OUTBACK: {
    (Ecu.esp, 0x7b0, None): [
      b'\xa1  \x06\x01',
      b'\xa1  \a\x00',
      b'\xa1  \b\001',
      b'\xa1  \x06\x00',
      b'\xa1 "\t\x01',
      b'\xa1  \x08\x02',
      b'\xa1 \x06\x02',
      b'\xa1  \x08\x00',
    ],
    (Ecu.eps, 0x746, None): [
      b'\x9b\xc0\x10\x00',
      b'\x9b\xc0\x20\x00',
      b'\x1b\xc0\x10\x00',
    ],
    (Ecu.fwdCamera, 0x787, None): [
      b'\x00\x00eJ\x00\x1f@ \x19\x00',
      b'\000\000e\x80\000\037@ \031\000',
      b'\x00\x00e\x9a\x00\x1f@ 1\x00',
      b'\x00\x00eJ\x00\x00\x00\x00\x00\x00',
    ],
    (Ecu.engine, 0x7e0, None): [
      b'\xbc,\xa0q\x07',
      b'\xbc\"`@\a',
      b'\xde"`0\a',
      b'\xf1\x82\xbc,\xa0q\a',
      b'\xf1\x82\xe3,\xa0@\x07',
      b'\xe2"`p\x07',
      b'\xf1\x82\xe2,\xa0@\x07',
      b'\xbc"`q\x07',
    ],
    (Ecu.transmission, 0x7e1, None): [
      b'\xa5\xfe\xf7@\x00',
      b'\xa5\xf6D@\x00',
      b'\xa5\xfe\xf6@\x00',
      b'\xa7\x8e\xf40\x00',
      b'\xf1\x82\xa7\xf6D@\x00',
      b'\xa7\xfe\xf4@\x00',
    ],
  },
>>>>>>> 19810f2d
}

DBC = {
  CAR.ASCENT: dbc_dict('subaru_global_2017_generated', None),
  CAR.IMPREZA: dbc_dict('subaru_global_2017_generated', None),
  CAR.IMPREZA_2020: dbc_dict('subaru_global_2017_generated', None),
  CAR.CROSSTREK_2020H: dbc_dict('subaru_global_2020_hybrid_generated', None),
  CAR.FORESTER: dbc_dict('subaru_global_2017_generated', None),
<<<<<<< HEAD
  CAR.FORESTER_2020H: dbc_dict('subaru_global_2017_generated', None),
=======
  CAR.OUTBACK: dbc_dict('subaru_global_2017_generated', None),
  CAR.LEGACY: dbc_dict('subaru_global_2017_generated', None),
>>>>>>> 19810f2d
  CAR.FORESTER_PREGLOBAL: dbc_dict('subaru_forester_2017_generated', None),
  CAR.LEGACY: dbc_dict('subaru_global_2017_generated', None),
  CAR.LEGACY_PREGLOBAL: dbc_dict('subaru_outback_2015_generated', None),
  CAR.LEGACY_PREGLOBAL_2018: dbc_dict('subaru_outback_2019_generated', None),
  CAR.LEVORG_PREGLOBAL: dbc_dict('subaru_forester_2017_generated', None),
  CAR.OUTBACK: dbc_dict('subaru_global_2017_generated', None),
  CAR.OUTBACK_PREGLOBAL: dbc_dict('subaru_outback_2015_generated', None),
  CAR.OUTBACK_PREGLOBAL_2018: dbc_dict('subaru_outback_2019_generated', None),
  CAR.WRX_PREGLOBAL: dbc_dict('subaru_forester_2017_generated', None),
}

<<<<<<< HEAD
PREGLOBAL_CARS = [CAR.FORESTER_PREGLOBAL, CAR.LEGACY_PREGLOBAL, CAR.LEGACY_PREGLOBAL_2018, CAR.LEVORG_PREGLOBAL, CAR.OUTBACK_PREGLOBAL, CAR.OUTBACK_PREGLOBAL_2018, CAR.WRX_PREGLOBAL]
GLOBAL_CARS_SNG = [CAR.ASCENT, CAR.IMPREZA, CAR.IMPREZA_2020, CAR.FORESTER, CAR.FORESTER_2020H]
=======
GLOBAL_GEN2 = (CAR.OUTBACK, CAR.LEGACY)
PREGLOBAL_CARS = (CAR.FORESTER_PREGLOBAL, CAR.LEGACY_PREGLOBAL, CAR.OUTBACK_PREGLOBAL, CAR.OUTBACK_PREGLOBAL_2018)
>>>>>>> 19810f2d
<|MERGE_RESOLUTION|>--- conflicted
+++ resolved
@@ -37,20 +37,15 @@
   IMPREZA_2020 = "SUBARU IMPREZA SPORT 2020"
   CROSSTREK_2020H = "SUBARU CROSSTREK LIMITED 2020 HYBRID"
   FORESTER = "SUBARU FORESTER 2019"
-<<<<<<< HEAD
   FORESTER_2020H = "SUBARU FORESTER 2020 HYBRID"
-=======
   OUTBACK = "SUBARU OUTBACK 6TH GEN"
   LEGACY = "SUBARU LEGACY 7TH GEN"
 
   # Pre-global
->>>>>>> 19810f2d
   FORESTER_PREGLOBAL = "SUBARU FORESTER 2017 - 2018"
-  LEGACY = "SUBARU LEGACY 2020"
   LEGACY_PREGLOBAL = "SUBARU LEGACY 2015 - 2017"
   LEGACY_PREGLOBAL_2018 = "SUBARU LEGACY 2018 - 2019"
   LEVORG_PREGLOBAL = "SUBARU LEVORG 2016"
-  OUTBACK = "SUBARU OUTBACK 2020"
   OUTBACK_PREGLOBAL = "SUBARU OUTBACK 2015 - 2017"
   OUTBACK_PREGLOBAL_2018 = "SUBARU OUTBACK 2018 - 2019"
   WRX_PREGLOBAL = "SUBARU WRX 2018"
@@ -76,19 +71,13 @@
     SubaruCarInfo("Subaru Crosstrek 2020-21"),
     SubaruCarInfo("Subaru XV 2020-21"),
   ],
-<<<<<<< HEAD
   CAR.CROSSTREK_2020H: SubaruCarInfo("Subaru Crosstrek Hybrid 2020"),
-  CAR.FORESTER: SubaruCarInfo("Subaru Forester 2019-22", "All"),
+  CAR.FORESTER: SubaruCarInfo("Subaru Forester 2019-21", "All"),
   CAR.FORESTER_2020H: SubaruCarInfo("Subaru Forester Hybrid 2020"),
-=======
-  CAR.FORESTER: SubaruCarInfo("Subaru Forester 2019-21", "All"),
->>>>>>> 19810f2d
   CAR.FORESTER_PREGLOBAL: SubaruCarInfo("Subaru Forester 2017-18"),
-  CAR.LEGACY: SubaruCarInfo("Subaru Legacy 2020"),
   CAR.LEGACY_PREGLOBAL: SubaruCarInfo("Subaru Legacy 2015-17"),
   CAR.LEGACY_PREGLOBAL_2018: SubaruCarInfo("Subaru Legacy 2018-19"),
   CAR.LEVORG_PREGLOBAL: SubaruCarInfo("Subaru Levorg 2016"),
-  CAR.OUTBACK: SubaruCarInfo("Subaru Outback 2020"),
   CAR.OUTBACK_PREGLOBAL: SubaruCarInfo("Subaru Outback 2015-17"),
   CAR.OUTBACK_PREGLOBAL_2018: SubaruCarInfo("Subaru Outback 2018-19"),
   CAR.WRX_PREGLOBAL: SubaruCarInfo("Subaru WRX 2016-18"),
@@ -200,11 +189,8 @@
       b'\xaa\x00Bu\x07',
       b'\xc5!dr\x07',
       b'\xaa!aw\x07',
-<<<<<<< HEAD
       b'\xaaaft\x07',
-=======
       b'\xaa!av\x07',
->>>>>>> 19810f2d
     ],
     (Ecu.transmission, 0x7e1, None): [
       b'\xe3\xe5\x46\x31\x00',
@@ -221,10 +207,7 @@
       b'\xe4\xf5\002\000\000',
       b'\xe3\xd0\x081\x00',
       b'\xe3\xf5\x06\x00\x00',
-<<<<<<< HEAD
       b'\xe3\xe5D1\x00',
-=======
->>>>>>> 19810f2d
     ],
   },
   CAR.IMPREZA_2020: {
@@ -254,11 +237,7 @@
       b'\xca!`0\a',
       b'\xcc\"f0\a',
       b'\xcc!fp\a',
-<<<<<<< HEAD
       b'\xca!a0\x07',
-      b'\xf1\x00\xa2\x10\t',
-=======
->>>>>>> 19810f2d
       b'\xca!f@\x07',
       b'\xca!fp\x07',
     ],
@@ -318,10 +297,7 @@
       b'\xcb\"`p\a',
       b'\xf1\x00\xa2\x10\n',
       b'\xcf"`p\x07',
-<<<<<<< HEAD
       b'\xcf\xa2`@\x07',
-=======
->>>>>>> 19810f2d
     ],
     (Ecu.transmission, 0x7e1, None): [
       b'\032\xf6B0\000',
@@ -377,24 +353,6 @@
       b'\xdc\xf2`\x81\000',
       b'\xdc\xf2`\x80\x00',
       b'\x1a\xf6F`\x00',
-    ],
-  },
-  CAR.LEGACY: {
-    # Ecu, addr, subaddr: ROM ID
-    (Ecu.esp, 0x7b0, None): [
-      b'\xa1\\  x04\x01',
-    ],
-    (Ecu.eps, 0x746, None): [
-      b'\x9b\xc0\x11\x00',
-    ],
-    (Ecu.fwdCamera, 0x787, None): [
-      b'\x00\x00e\x80\x00\x1f@ \x19\x00',
-    ],
-    (Ecu.engine, 0x7e0, None): [
-      b'\xde\"a0\x07',
-    ],
-    (Ecu.transmission, 0x7e1, None): [
-      b'\xa5\xf6\x05@\x00',
     ],
   },
   CAR.LEGACY_PREGLOBAL: {
@@ -474,55 +432,6 @@
        b'\xcb\xd9\000p\000',
      ],
   },
-  CAR.OUTBACK: {
-    # 2020 Outback 2.4 XT Limited - UDM / @KingChalupa
-    # 2020 Outback 2.5i Premium - UDM / @ursubpar
-    # 2021 Outback - UDM / @Frye - FL
-    # 2020 Outback 2.4 Touring XT  - UDM / @chrissantamaria
-    # 2022 Outback - UDM / @atran913
-    # 2022 Outback - UDM / @duchuy1993
-    # 2022 Outback XT Touring - UDM / @cook.w.ryan
-    # Ecu, addr, subaddr: ROM ID
-    (Ecu.esp, 0x7b0, None): [
-      b'\xa1  \x06\x01',
-      b'\xa1  \a\x00',
-      b'\xa1  \b\001',
-      b'\xa1  \x06\x00',
-      b'\xa1 "\t\x01',
-      b'\xa1  \x08\x02',
-      b'\xa1 \x06\x02',
-      b'\xa1  \x08\x00',
-    ],
-    (Ecu.eps, 0x746, None): [
-      b'\x9b\xc0\x10\x00',
-      b'\x9b\xc0\x20\x00',
-      b'\x1b\xc0\x10\x00',
-    ],
-    (Ecu.fwdCamera, 0x787, None): [
-      b'\x00\x00eJ\x00\x1f@ \x19\x00',
-      b'\000\000e\x80\000\037@ \031\000',
-      b'\x00\x00e\x9a\x00\x1f@ 1\x00',
-      b'\x00\x00eJ\x00\x00\x00\x00\x00\x00',
-    ],
-    (Ecu.engine, 0x7e0, None): [
-      b'\xbc,\xa0q\x07',
-      b'\xbc\"`@\a',
-      b'\xde"`0\a',
-      b'\xf1\x82\xbc,\xa0q\a',
-      b'\xf1\x82\xe3,\xa0@\x07',
-      b'\xe2"`p\x07',
-      b'\xf1\x82\xe2,\xa0@\x07',
-      b'\xbc"`q\x07',
-    ],
-    (Ecu.transmission, 0x7e1, None): [
-      b'\xa5\xfe\xf7@\x00',
-      b'\xa5\xf6D@\x00',
-      b'\xa5\xfe\xf6@\x00',
-      b'\xa7\x8e\xf40\x00',
-      b'\xf1\x82\xa7\xf6D@\x00',
-      b'\xa7\xfe\xf4@\x00',
-    ],
-  },
   CAR.OUTBACK_PREGLOBAL: {
     (Ecu.esp, 0x7b0, None): [
       b'{\x9a\xac\x00',
@@ -652,27 +561,6 @@
       b'\xcb\xfd\xd0\x80\x00',
     ],
   },
-<<<<<<< HEAD
-}
-
-
-STEER_THRESHOLD = {
-  CAR.ASCENT: 80,
-  CAR.IMPREZA: 80,
-  CAR.IMPREZA_2020: 80,
-  CAR.CROSSTREK_2020H: 80,
-  CAR.FORESTER: 80,
-  CAR.FORESTER_2020H: 80,
-  CAR.FORESTER_PREGLOBAL: 75,
-  CAR.LEGACY: 80,
-  CAR.LEGACY_PREGLOBAL: 75,
-  CAR.LEGACY_PREGLOBAL_2018: 75,
-  CAR.LEVORG_PREGLOBAL: 75,
-  CAR.OUTBACK: 80,
-  CAR.OUTBACK_PREGLOBAL: 75,
-  CAR.OUTBACK_PREGLOBAL_2018: 75,
-  CAR.WRX_PREGLOBAL: 75,
-=======
   CAR.OUTBACK: {
     (Ecu.esp, 0x7b0, None): [
       b'\xa1  \x06\x01',
@@ -714,7 +602,6 @@
       b'\xa7\xfe\xf4@\x00',
     ],
   },
->>>>>>> 19810f2d
 }
 
 DBC = {
@@ -723,27 +610,18 @@
   CAR.IMPREZA_2020: dbc_dict('subaru_global_2017_generated', None),
   CAR.CROSSTREK_2020H: dbc_dict('subaru_global_2020_hybrid_generated', None),
   CAR.FORESTER: dbc_dict('subaru_global_2017_generated', None),
-<<<<<<< HEAD
-  CAR.FORESTER_2020H: dbc_dict('subaru_global_2017_generated', None),
-=======
   CAR.OUTBACK: dbc_dict('subaru_global_2017_generated', None),
   CAR.LEGACY: dbc_dict('subaru_global_2017_generated', None),
->>>>>>> 19810f2d
+  CAR.FORESTER_2020H: dbc_dict('subaru_global_2017_generated', None),
   CAR.FORESTER_PREGLOBAL: dbc_dict('subaru_forester_2017_generated', None),
-  CAR.LEGACY: dbc_dict('subaru_global_2017_generated', None),
   CAR.LEGACY_PREGLOBAL: dbc_dict('subaru_outback_2015_generated', None),
   CAR.LEGACY_PREGLOBAL_2018: dbc_dict('subaru_outback_2019_generated', None),
   CAR.LEVORG_PREGLOBAL: dbc_dict('subaru_forester_2017_generated', None),
-  CAR.OUTBACK: dbc_dict('subaru_global_2017_generated', None),
   CAR.OUTBACK_PREGLOBAL: dbc_dict('subaru_outback_2015_generated', None),
   CAR.OUTBACK_PREGLOBAL_2018: dbc_dict('subaru_outback_2019_generated', None),
   CAR.WRX_PREGLOBAL: dbc_dict('subaru_forester_2017_generated', None),
 }
 
-<<<<<<< HEAD
-PREGLOBAL_CARS = [CAR.FORESTER_PREGLOBAL, CAR.LEGACY_PREGLOBAL, CAR.LEGACY_PREGLOBAL_2018, CAR.LEVORG_PREGLOBAL, CAR.OUTBACK_PREGLOBAL, CAR.OUTBACK_PREGLOBAL_2018, CAR.WRX_PREGLOBAL]
-GLOBAL_CARS_SNG = [CAR.ASCENT, CAR.IMPREZA, CAR.IMPREZA_2020, CAR.FORESTER, CAR.FORESTER_2020H]
-=======
 GLOBAL_GEN2 = (CAR.OUTBACK, CAR.LEGACY)
-PREGLOBAL_CARS = (CAR.FORESTER_PREGLOBAL, CAR.LEGACY_PREGLOBAL, CAR.OUTBACK_PREGLOBAL, CAR.OUTBACK_PREGLOBAL_2018)
->>>>>>> 19810f2d
+PREGLOBAL_CARS = (CAR.FORESTER_PREGLOBAL, CAR.LEGACY_PREGLOBAL, CAR.LEGACY_PREGLOBAL_2018, CAR.LEVORG_PREGLOBAL, CAR.OUTBACK_PREGLOBAL, CAR.OUTBACK_PREGLOBAL_2018, CAR.WRX_PREGLOBAL)
+GLOBAL_CARS_SNG = (CAR.ASCENT, CAR.IMPREZA, CAR.IMPREZA_2020, CAR.FORESTER, CAR.FORESTER_2020H)