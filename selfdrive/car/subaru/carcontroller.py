from selfdrive.car import apply_std_steer_torque_limits
from selfdrive.car.subaru import subarucan
from selfdrive.car.subaru.values import DBC, CAR, PREGLOBAL_CARS, GLOBAL_CARS_SNG, CarControllerParams
from opendbc.can.packer import CANPacker


class CarController():
  def __init__(self, dbc_name, CP, VM):
    self.apply_steer_last = 0
    self.es_distance_cnt = -1
    self.es_lkas_cnt = -1
    self.es_dashstatus_cnt = -1
    self.throttle_cnt = -1
    self.brake_pedal_cnt = -1
    self.cruise_button_prev = 0
    self.prev_close_distance = 0
    self.prev_standstill = False
    self.standstill_start = 0
    self.steer_rate_limited = False
    self.sng_acc_resume = False
    self.sng_acc_resume_cnt = -1
    self.manual_hold = False
    self.prev_cruise_state = 0

<<<<<<< HEAD

=======
>>>>>>> 06541abd
    self.p = CarControllerParams(CP)
    self.packer = CANPacker(DBC[CP.carFingerprint]['pt'])

  def update(self, enabled, CS, frame, actuators, pcm_cancel_cmd, visual_alert, left_line, right_line, left_lane_depart, right_lane_depart):

    can_sends = []

    # *** steering ***
    if (frame % self.p.STEER_STEP) == 0:

      apply_steer = int(round(actuators.steer * self.p.STEER_MAX))

      # limits due to driver torque

      new_steer = int(round(apply_steer))
      apply_steer = apply_std_steer_torque_limits(new_steer, self.apply_steer_last, CS.out.steeringTorque, self.p)
      self.steer_rate_limited = new_steer != apply_steer

      if not enabled:
        apply_steer = 0

      if CS.CP.carFingerprint in PREGLOBAL_CARS:
        can_sends.append(subarucan.create_preglobal_steering_control(self.packer, apply_steer, frame, self.p.STEER_STEP))
      else:
        can_sends.append(subarucan.create_steering_control(self.packer, apply_steer, frame, self.p.STEER_STEP))

      self.apply_steer_last = apply_steer

    # *** stop and go ***

    throttle_cmd = False
    speed_cmd = False

    if CS.CP.carFingerprint in PREGLOBAL_CARS:
      # Initiate the ACC resume sequence if conditions are met
      if (enabled                                            # ACC active
          and CS.car_follow == 1                             # lead car
          and CS.out.standstill                              # must be standing still
          and CS.close_distance > 3                          # acc resume trigger threshold
          and CS.close_distance < 4.5                        # max operating distance to filter false positives
          and CS.close_distance > self.prev_close_distance): # distance with lead car is increasing
        self.sng_acc_resume = True
      # Cancel ACC if stopped, brake pressed and not stopped behind another car
      if enabled and CS.out.brakePressed and CS.car_follow == 0 and CS.out.standstill:
        pcm_cancel_cmd = True
    elif CS.CP.carFingerprint in GLOBAL_CARS_SNG:
      if CS.has_epb:
        # Record manual hold set while in standstill and no car in front
        if CS.out.standstill and self.prev_cruise_state == 1 and CS.cruise_state == 3 and CS.car_follow == 0:
          self.manual_hold = True
        # Cancel manual hold when car starts moving
        if not CS.out.standstill:
          self.manual_hold = False
        # Initiate the ACC resume sequence if conditions are met
        if (enabled                                            # ACC active
            and not self.manual_hold
            and CS.car_follow == 1                             # lead car
            and CS.cruise_state == 3                           # ACC HOLD (only with EPB)
            and CS.close_distance > 150                        # acc resume trigger threshold
            and CS.close_distance < 255                        # ignore max value
            and CS.close_distance > self.prev_close_distance): # distance with lead car is increasing
          self.sng_acc_resume = True
      else:
          if (enabled                                          # ACC active
              and CS.car_follow == 1                           # lead car
              and CS.out.standstill
              and frame > self.standstill_start + 50):         # standstill for >0.5 second
            speed_cmd = True

      if CS.out.standstill and not self.prev_standstill:
        self.standstill_start = frame
      self.prev_standstill = CS.out.standstill
      self.prev_cruise_state = CS.cruise_state

    if self.sng_acc_resume:
      if self.sng_acc_resume_cnt < 5:
        throttle_cmd = True
        self.sng_acc_resume_cnt += 1
      else:
        self.sng_acc_resume = False
        self.sng_acc_resume_cnt = -1

    if CS.CP.carFingerprint != CAR.CROSSTREK_2020H:
      self.prev_close_distance = CS.close_distance

    # *** alerts and pcm cancel ***

    if CS.CP.carFingerprint in PREGLOBAL_CARS:
      if self.es_distance_cnt != CS.es_distance_msg["Counter"]:
        # 1 = main, 2 = set shallow, 3 = set deep, 4 = resume shallow, 5 = resume deep
        # disengage ACC when OP is disengaged
        if pcm_cancel_cmd:
          cruise_button = 1
        # turn main on if off and past start-up state
        elif not CS.out.cruiseState.available and CS.ready:
          cruise_button = 1
        else:
          cruise_button = CS.cruise_button

        # unstick previous mocked button press
        if cruise_button == 1 and self.cruise_button_prev == 1:
          cruise_button = 0
        self.cruise_button_prev = cruise_button

        can_sends.append(subarucan.create_preglobal_es_distance(self.packer, cruise_button, CS.es_distance_msg))
        self.es_distance_cnt = CS.es_distance_msg["Counter"]
<<<<<<< HEAD

      if self.throttle_cnt != CS.throttle_msg["Counter"]:
         can_sends.append(subarucan.create_preglobal_throttle(self.packer, CS.throttle_msg, throttle_cmd))
         self.throttle_cnt = CS.throttle_msg["Counter"]
=======
>>>>>>> 06541abd

    else:
      if CS.CP.carFingerprint not in [CAR.CROSSTREK_2020H, CAR.OUTBACK]:
        if self.es_distance_cnt != CS.es_distance_msg["Counter"]:
          can_sends.append(subarucan.create_es_distance(self.packer, CS.es_distance_msg, pcm_cancel_cmd))
          self.es_distance_cnt = CS.es_distance_msg["Counter"]
        # Only cancel ACC using brake_pedal for models that do not support ES_Distance
        if pcm_cancel_cmd:
          pcm_cancel_cmd = False

      if self.es_lkas_cnt != CS.es_lkas_msg["Counter"]:
        can_sends.append(subarucan.create_es_lkas(self.packer, CS.es_lkas_msg, enabled, visual_alert, left_line, right_line, left_lane_depart, right_lane_depart))
        self.es_lkas_cnt = CS.es_lkas_msg["Counter"]

<<<<<<< HEAD
      if self.es_dashstatus_cnt != CS.es_dashstatus_msg["Counter"]:
         can_sends.append(subarucan.create_es_dashstatus(self.packer, CS.es_dashstatus_msg))
         self.es_dashstatus_cnt = CS.es_dashstatus_msg["Counter"]

      if self.throttle_cnt != CS.throttle_msg["Counter"]:
         can_sends.append(subarucan.create_throttle(self.packer, CS.throttle_msg, throttle_cmd))
         self.throttle_cnt = CS.throttle_msg["Counter"]

      if self.brake_pedal_cnt != CS.brake_pedal_msg["Counter"]:
         can_sends.append(subarucan.create_brake_pedal(self.packer, CS.brake_pedal_msg, speed_cmd, pcm_cancel_cmd))
         self.brake_pedal_cnt = CS.brake_pedal_msg["Counter"]

    return can_sends
=======
    new_actuators = actuators.copy()
    new_actuators.steer = self.apply_steer_last / self.p.STEER_MAX

    return new_actuators, can_sends
>>>>>>> 06541abd
<|MERGE_RESOLUTION|>--- conflicted
+++ resolved
@@ -22,10 +22,6 @@
     self.manual_hold = False
     self.prev_cruise_state = 0
 
-<<<<<<< HEAD
-
-=======
->>>>>>> 06541abd
     self.p = CarControllerParams(CP)
     self.packer = CANPacker(DBC[CP.carFingerprint]['pt'])
 
@@ -132,13 +128,10 @@
 
         can_sends.append(subarucan.create_preglobal_es_distance(self.packer, cruise_button, CS.es_distance_msg))
         self.es_distance_cnt = CS.es_distance_msg["Counter"]
-<<<<<<< HEAD
 
       if self.throttle_cnt != CS.throttle_msg["Counter"]:
          can_sends.append(subarucan.create_preglobal_throttle(self.packer, CS.throttle_msg, throttle_cmd))
          self.throttle_cnt = CS.throttle_msg["Counter"]
-=======
->>>>>>> 06541abd
 
     else:
       if CS.CP.carFingerprint not in [CAR.CROSSTREK_2020H, CAR.OUTBACK]:
@@ -153,7 +146,6 @@
         can_sends.append(subarucan.create_es_lkas(self.packer, CS.es_lkas_msg, enabled, visual_alert, left_line, right_line, left_lane_depart, right_lane_depart))
         self.es_lkas_cnt = CS.es_lkas_msg["Counter"]
 
-<<<<<<< HEAD
       if self.es_dashstatus_cnt != CS.es_dashstatus_msg["Counter"]:
          can_sends.append(subarucan.create_es_dashstatus(self.packer, CS.es_dashstatus_msg))
          self.es_dashstatus_cnt = CS.es_dashstatus_msg["Counter"]
@@ -166,10 +158,7 @@
          can_sends.append(subarucan.create_brake_pedal(self.packer, CS.brake_pedal_msg, speed_cmd, pcm_cancel_cmd))
          self.brake_pedal_cnt = CS.brake_pedal_msg["Counter"]
 
-    return can_sends
-=======
     new_actuators = actuators.copy()
     new_actuators.steer = self.apply_steer_last / self.p.STEER_MAX
 
-    return new_actuators, can_sends
->>>>>>> 06541abd
+    return new_actuators, can_sends