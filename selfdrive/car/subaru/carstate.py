--- conflicted
+++ resolved
@@ -4,12 +4,8 @@
 from common.conversions import Conversions as CV
 from selfdrive.car.interfaces import CarStateBase
 from opendbc.can.parser import CANParser
-<<<<<<< HEAD
-from selfdrive.car.subaru.values import DBC, STEER_THRESHOLD, CAR, PREGLOBAL_CARS
+from selfdrive.car.subaru.values import DBC, CAR, GLOBAL_GEN2, PREGLOBAL_CARS
 from common.params import Params
-=======
-from selfdrive.car.subaru.values import DBC, CAR, GLOBAL_GEN2, PREGLOBAL_CARS
->>>>>>> 19810f2d
 
 
 class CarState(CarStateBase):
@@ -18,12 +14,9 @@
     can_define = CANDefine(DBC[CP.carFingerprint]["pt"])
     self.shifter_values = can_define.dv["Transmission"]["Gear"]
 
-<<<<<<< HEAD
     params = Params()
     self.has_epb = params.get("ManualParkingBrakeSNGToggle", encoding='utf8') == "0"
 
-=======
->>>>>>> 19810f2d
   def update(self, cp, cp_cam, cp_body):
     ret = car.CarState.new_message()
 
@@ -42,22 +35,6 @@
       cp_brakes = cp_body if self.car_fingerprint in GLOBAL_GEN2 else cp
       ret.brakePressed = cp_brakes.vl["Brake_Status"]["Brake"] == 1
 
-<<<<<<< HEAD
-    if self.car_fingerprint in [CAR.OUTBACK, CAR.LEGACY]:
-      ret.wheelSpeeds = self.get_wheel_speeds(
-        cp_body.vl["Wheel_Speeds"]["FL"],
-        cp_body.vl["Wheel_Speeds"]["FR"],
-        cp_body.vl["Wheel_Speeds"]["RL"],
-        cp_body.vl["Wheel_Speeds"]["RR"],
-      )
-    else:
-      ret.wheelSpeeds = self.get_wheel_speeds(
-        cp.vl["Wheel_Speeds"]["FL"],
-        cp.vl["Wheel_Speeds"]["FR"],
-        cp.vl["Wheel_Speeds"]["RL"],
-        cp.vl["Wheel_Speeds"]["RR"],
-      )
-=======
     cp_wheels = cp_body if self.car_fingerprint in GLOBAL_GEN2 else cp
     ret.wheelSpeeds = self.get_wheel_speeds(
       cp_wheels.vl["Wheel_Speeds"]["FL"],
@@ -65,7 +42,6 @@
       cp_wheels.vl["Wheel_Speeds"]["RL"],
       cp_wheels.vl["Wheel_Speeds"]["RR"],
     )
->>>>>>> 19810f2d
     ret.vEgoRaw = (ret.wheelSpeeds.fl + ret.wheelSpeeds.fr + ret.wheelSpeeds.rl + ret.wheelSpeeds.rr) / 4.
     # Kalman filter, even though Subaru raw wheel speed is heaviliy filtered by default
     ret.vEgo, ret.aEgo = self.update_speed_kf(ret.vEgoRaw)
@@ -79,10 +55,8 @@
       ret.leftBlindspot = (cp.vl["BSD_RCTA"]["L_ADJACENT"] == 1) or (cp.vl["BSD_RCTA"]["L_APPROACHING"] == 1)
       ret.rightBlindspot = (cp.vl["BSD_RCTA"]["R_ADJACENT"] == 1) or (cp.vl["BSD_RCTA"]["R_APPROACHING"] == 1)
 
-    if self.car_fingerprint == CAR.CROSSTREK_2020H:
-      can_gear = int(cp_body.vl["Transmission"]["Gear"])
-    else:
-      can_gear = int(cp.vl["Transmission"]["Gear"])
+    cp_gear = cp_body if self.car_fingerprint == CAR.CROSSTREK_2020H else cp
+    can_gear = int(cp_gear.vl["Transmission"]["Gear"])
     ret.gearShifter = self.parse_gear_shifter(self.shifter_values.get(can_gear, None))
 
     if self.car_fingerprint == CAR.WRX_PREGLOBAL:
@@ -91,25 +65,17 @@
       ret.steeringAngleDeg = cp.vl["Steering_Torque"]["Steering_Angle"]
     ret.steeringTorque = cp.vl["Steering_Torque"]["Steer_Torque_Sensor"]
     ret.steeringTorqueEps = cp.vl["Steering_Torque"]["Steer_Torque_Output"]
-    
+
     steer_threshold = 75 if self.CP.carFingerprint in PREGLOBAL_CARS else 80
     ret.steeringPressed = abs(ret.steeringTorque) > steer_threshold
 
-<<<<<<< HEAD
-    if self.car_fingerprint in [CAR.OUTBACK, CAR.LEGACY]:
-      ret.cruiseState.enabled = cp_body.vl["CruiseControl"]["Cruise_Activated"] != 0
-      ret.cruiseState.available = cp_body.vl["CruiseControl"]["Cruise_On"] != 0
-    elif self.car_fingerprint in [CAR.CROSSTREK_2020H, CAR.FORESTER_2020H]:
+    if self.car_fingerprint in [CAR.CROSSTREK_2020H, CAR.FORESTER_2020H]:
       ret.cruiseState.enabled = cp_cam.vl["ES_DashStatus"]['Cruise_Activated'] != 0
       ret.cruiseState.available = cp_cam.vl["ES_DashStatus"]['Cruise_On'] != 0
     else:
-      ret.cruiseState.enabled = cp.vl["CruiseControl"]["Cruise_Activated"] != 0
-      ret.cruiseState.available = cp.vl["CruiseControl"]["Cruise_On"] != 0
-=======
-    cp_cruise = cp_body if self.car_fingerprint in GLOBAL_GEN2 else cp
-    ret.cruiseState.enabled = cp_cruise.vl["CruiseControl"]["Cruise_Activated"] != 0
-    ret.cruiseState.available = cp_cruise.vl["CruiseControl"]["Cruise_On"] != 0
->>>>>>> 19810f2d
+      cp_cruise = cp_body if self.car_fingerprint in GLOBAL_GEN2 else cp
+      ret.cruiseState.enabled = cp_cruise.vl["CruiseControl"]["Cruise_Activated"] != 0
+      ret.cruiseState.available = cp_cruise.vl["CruiseControl"]["Cruise_On"] != 0
     ret.cruiseState.speed = cp_cam.vl["ES_DashStatus"]["Cruise_Set_Speed"] * CV.KPH_TO_MS
 
     if self.car_fingerprint not in PREGLOBAL_CARS:
@@ -139,30 +105,19 @@
       self.cruise_state = cp_cam.vl["ES_DashStatus"]["Cruise_State"]
       self.brake_pedal_msg = copy.copy(cp.vl["Brake_Pedal"])
       self.es_lkas_msg = copy.copy(cp_cam.vl["ES_LKAS_State"])
-<<<<<<< HEAD
-      if self.car_fingerprint in [CAR.OUTBACK, CAR.LEGACY]:
-        self.car_follow = cp_body.vl["ES_Distance"]["Car_Follow"]
-        self.close_distance = cp_body.vl["ES_Distance"]["Close_Distance"]
       # FIXME: find ES_Distance signals for CROSSTREK_2020H
-      elif self.car_fingerprint != CAR.CROSSTREK_2020H:
-        self.car_follow = cp_cam.vl["ES_Distance"]["Car_Follow"]
-        self.close_distance = cp_cam.vl["ES_Distance"]["Close_Distance"]
-        self.es_distance_msg = copy.copy(cp_cam.vl["ES_Distance"])
+      if self.car_fingerprint != CAR.CROSSTREK_2020H:
+        cp_es_distance = cp_body if self.car_fingerprint in GLOBAL_GEN2 else cp_cam
+        self.car_follow = cp_es_distance.vl["ES_Distance"]["Car_Follow"]
+        self.close_distance = cp_es_distance.vl["ES_Distance"]["Close_Distance"]
+        self.es_distance_msg = copy.copy(cp_es_distance.vl["ES_Distance"])
       self.es_dashstatus_msg = copy.copy(cp_cam.vl["ES_DashStatus"])
-=======
-
-    cp_es_distance = cp_body if self.car_fingerprint in GLOBAL_GEN2 else cp_cam
-    self.es_distance_msg = copy.copy(cp_es_distance.vl["ES_Distance"])
-    self.es_dashstatus_msg = copy.copy(cp_cam.vl["ES_DashStatus"])
->>>>>>> 19810f2d
 
     return ret
 
   @staticmethod
   def get_common_global_signals():
     signals = [
-      ("Cruise_On", "CruiseControl"),
-      ("Cruise_Activated", "CruiseControl"),
       ("FL", "Wheel_Speeds"),
       ("FR", "Wheel_Speeds"),
       ("RL", "Wheel_Speeds"),
@@ -170,9 +125,20 @@
       ("Brake", "Brake_Status"),
     ]
     checks = [
-      ("CruiseControl", 20),
       ("Wheel_Speeds", 50),
       ("Brake_Status", 50),
+    ]
+
+    return signals, checks
+
+  @staticmethod
+  def get_global_cruisecontrol_signals():
+    signals = [
+      ("Cruise_On", "CruiseControl"),
+      ("Cruise_Activated", "CruiseControl"),
+    ]
+    checks = [
+      ("CruiseControl", 20),
     ]
 
     return signals, checks
@@ -227,32 +193,13 @@
       # sig_address, frequency
       ("Throttle", 100),
       ("Brake_Pedal", 50),
-<<<<<<< HEAD
-=======
-      ("Transmission", 100),
->>>>>>> 19810f2d
       ("Steering_Torque", 50),
     ]
-
-    # Wheel_Speeds is on can1 for OUTBACK
-    if CP.carFingerprint not in [CAR.OUTBACK, CAR.LEGACY]:
-      signals += [
-        ("FL", "Wheel_Speeds"),
-        ("FR", "Wheel_Speeds"),
-        ("RL", "Wheel_Speeds"),
-        ("RR", "Wheel_Speeds"),
-      ]
-      checks.append(("Wheel_Speeds", 50))
 
     # Transmission is on can1 for CROSSTREK_2020H
     if CP.carFingerprint != CAR.CROSSTREK_2020H:
       signals.append(("Gear", "Transmission"))
       checks.append(("Transmission", 100))
-
-    # CruiseControl is on can1 for OUTBACK and not used for CROSSTREK_2020H
-    if CP.carFingerprint not in [CAR.OUTBACK, CAR.LEGACY, CAR.CROSSTREK_2020H]:
-      signals.append(("Cruise_On", "CruiseControl"))
-      signals.append(("Cruise_Activated", "CruiseControl"))
 
     if CP.carFingerprint in PREGLOBAL_CARS:
       signals += [
@@ -310,15 +257,6 @@
       checks.append(("Dashlights", 10))
       checks.append(("BodyInfo", 10))
 
-      # Brake_Status is on can1 for OUTBACK
-      if CP.carFingerprint not in [CAR.OUTBACK, CAR.LEGACY]:
-        signals.append(("Brake", "Brake_Status"))
-        checks.append(("Brake_Status", 50))
-
-      # CruiseControl is on can1 for OUTBACK and nod used for CROSSTREK_2020H
-      if CP.carFingerprint not in [CAR.OUTBACK, CAR.LEGACY, CAR.CROSSTREK_2020H]:
-        checks.append(("CruiseControl", 20))
-
     if CP.enableBsm:
       signals += [
         ("L_ADJACENT", "BSD_RCTA"),
@@ -328,37 +266,15 @@
       ]
       checks.append(("BSD_RCTA", 17))
 
-<<<<<<< HEAD
-    return CANParser(DBC[CP.carFingerprint]["pt"], signals, checks, 0)
-
-  @staticmethod
-  def get_body_can_parser(CP):
-    signals = []
-    checks = []
-
-    if CP.carFingerprint == CAR.CROSSTREK_2020H:
-      signals += [
-        ("Throttle_Pedal", "Throttle_Hybrid"),
-        ("Brake", "Brake_Hybrid"),
-        ("Gear", "Transmission"),
-      ]
-
-      checks.append(("Throttle_Hybrid", 50))
-      checks.append(("Brake_Hybrid", 40))
-      checks.append(("Transmission", 50))
-
-      return CANParser(DBC[CP.carFingerprint]['pt'], signals, checks, 1)
-
-    elif CP.carFingerprint in [CAR.OUTBACK, CAR.LEGACY]:
-      signals += [
-        ("Cruise_On", "CruiseControl"),
-        ("Cruise_Activated", "CruiseControl"),
-=======
     if CP.carFingerprint not in PREGLOBAL_CARS:
       if CP.carFingerprint not in GLOBAL_GEN2:
         signals += CarState.get_common_global_signals()[0]
         checks += CarState.get_common_global_signals()[1]
 
+      if CP.carFingerprint not in (GLOBAL_GEN2, CAR.CROSSTREK_2020H):
+        signals += CarState.get_global_cruisecontrol_signals()[0]
+        checks += CarState.get_global_cruisecontrol_signals()[1]
+
       signals += [
         ("Steer_Warning", "Steering_Torque"),
         ("UNITS", "Dashlights"),
@@ -370,27 +286,10 @@
       ]
     else:
       signals += [
->>>>>>> 19810f2d
         ("FL", "Wheel_Speeds"),
         ("FR", "Wheel_Speeds"),
         ("RL", "Wheel_Speeds"),
         ("RR", "Wheel_Speeds"),
-<<<<<<< HEAD
-        ("Brake", "Brake_Status"),
-        ("Car_Follow", "ES_Distance"),
-        ("Close_Distance", "ES_Distance"),
-      ]
-
-      checks.append(("CruiseControl", 20))
-      checks.append(("ES_Distance", 20))
-      checks.append(("Wheel_Speeds", 50))
-      checks.append(("Brake_Status", 50))
-
-      return CANParser(DBC[CP.carFingerprint]["pt"], signals, checks, 1)
-
-    else:
-      return None
-=======
         ("UNITS", "Dash_State2"),
         ("Cruise_On", "CruiseControl"),
         ("Cruise_Activated", "CruiseControl"),
@@ -414,7 +313,6 @@
         ]
 
     return CANParser(DBC[CP.carFingerprint]["pt"], signals, checks, 0)
->>>>>>> 19810f2d
 
   @staticmethod
   def get_cam_can_parser(CP):
@@ -476,11 +374,7 @@
         ("Far_Distance", "ES_DashStatus"),
         ("Cruise_State", "ES_DashStatus"),
 
-<<<<<<< HEAD
-        ("Counter", "ES_LKAS_State"),
-=======
         ("COUNTER", "ES_LKAS_State"),
->>>>>>> 19810f2d
         ("LKAS_Alert_Msg", "ES_LKAS_State"),
         ("Signal1", "ES_LKAS_State"),
         ("LKAS_ACTIVE", "ES_LKAS_State"),
@@ -501,32 +395,7 @@
         ("ES_LKAS_State", 10),
       ]
 
-<<<<<<< HEAD
-      if CP.carFingerprint not in [CAR.CROSSTREK_2020H, CAR.OUTBACK, CAR.LEGACY]:
-        signals += [
-          ("Counter", "ES_Distance"),
-          ("Signal1", "ES_Distance"),
-          ("Cruise_Fault", "ES_Distance"),
-          ("Cruise_Throttle", "ES_Distance"),
-          ("Signal2", "ES_Distance"),
-          ("Car_Follow", "ES_Distance"),
-          ("Signal3", "ES_Distance"),
-          ("Cruise_Brake_Active", "ES_Distance"),
-          ("Distance_Swap", "ES_Distance"),
-          ("Cruise_EPB", "ES_Distance"),
-          ("Signal4", "ES_Distance"),
-          ("Close_Distance", "ES_Distance"),
-          ("Signal5", "ES_Distance"),
-          ("Cruise_Cancel", "ES_Distance"),
-          ("Cruise_Set", "ES_Distance"),
-          ("Cruise_Resume", "ES_Distance"),
-          ("Signal6", "ES_Distance"),
-        ]
-        checks.append(("ES_Distance", 20))
-
-    return CANParser(DBC[CP.carFingerprint]["pt"], signals, checks, 2)
-=======
-      if CP.carFingerprint not in GLOBAL_GEN2:
+      if CP.carFingerprint not in (GLOBAL_GEN2, CAR.CROSSTREK_2020H):
         signals += CarState.get_global_es_distance_signals()[0]
         checks += CarState.get_global_es_distance_signals()[1]
 
@@ -538,7 +407,22 @@
       signals, checks = CarState.get_common_global_signals()
       signals += CarState.get_global_es_distance_signals()[0]
       checks += CarState.get_global_es_distance_signals()[1]
+      signals += CarState.get_global_cruisecontrol_signals()[0]
+      checks += CarState.get_global_cruisecontrol_signals()[1]
       return CANParser(DBC[CP.carFingerprint]["pt"], signals, checks, 1)
 
-    return None
->>>>>>> 19810f2d
+    if CP.carFingerprint == CAR.CROSSTREK_2020H:
+      signals += [
+        ("Throttle_Pedal", "Throttle_Hybrid"),
+        ("Brake", "Brake_Hybrid"),
+        ("Gear", "Transmission"),
+      ]
+
+      checks.append(("Throttle_Hybrid", 50))
+      checks.append(("Brake_Hybrid", 40))
+      checks.append(("Transmission", 50))
+
+      return CANParser(DBC[CP.carFingerprint]['pt'], signals, checks, 1)
+
+
+    return None