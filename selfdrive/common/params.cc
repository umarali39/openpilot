#include "selfdrive/common/params.h"

#ifndef _GNU_SOURCE
#define _GNU_SOURCE
#endif  // _GNU_SOURCE

#include <dirent.h>
#include <sys/file.h>
#include <sys/stat.h>
#include <unistd.h>

#include <csignal>
#include <cstdio>
#include <cstdlib>
#include <cstring>
#include <mutex>
#include <unordered_map>

#include "selfdrive/common/swaglog.h"
#include "selfdrive/common/util.h"
#include "selfdrive/hardware/hw.h"

// keep trying if x gets interrupted by a signal
#define HANDLE_EINTR(x)                                       \
  ({                                                          \
    decltype(x) ret;                                          \
    int try_cnt = 0;                                          \
    do {                                                      \
      ret = (x);                                              \
    } while (ret == -1 && errno == EINTR && try_cnt++ < 100); \
    ret;                                                      \
  })

namespace {

const std::string default_params_path = Hardware::PC() ? util::getenv_default("HOME", "/.comma/params", "/data/params")
                                                       : "/data/params";
const std::string persistent_params_path = Hardware::PC() ? default_params_path : "/persist/comma/params";

volatile sig_atomic_t params_do_exit = 0;
void params_sig_handler(int signal) {
  params_do_exit = 1;
}

int fsync_dir(const char* path) {
  int fd = HANDLE_EINTR(open(path, O_RDONLY, 0755));
  if (fd < 0) {
    return -1;
  }

  int result = fsync(fd);
  int result_close = close(fd);
  if (result_close < 0) {
    result = result_close;
  }
  return result;
}

// TODO: replace by std::filesystem::create_directories
int mkdir_p(std::string path) {
  char * _path = (char *)path.c_str();

  mode_t prev_mask = umask(0);
  for (char *p = _path + 1; *p; p++) {
    if (*p == '/') {
      *p = '\0'; // Temporarily truncate
      if (mkdir(_path, 0777) != 0) {
        if (errno != EEXIST) return -1;
      }
      *p = '/';
    }
  }
  if (mkdir(_path, 0777) != 0) {
    if (errno != EEXIST) return -1;
  }
  chmod(_path, 0777);
  umask(prev_mask);
  return 0;
}

static bool create_params_path(const std::string &param_path, const std::string &key_path) {
  // Make sure params path exists
  if (!util::file_exists(param_path) && mkdir_p(param_path) != 0) {
    return false;
  }

  // See if the symlink exists, otherwise create it
  if (!util::file_exists(key_path)) {
    // 1) Create temp folder
    // 2) Set permissions
    // 3) Symlink it to temp link
    // 4) Move symlink to <params>/d

    std::string tmp_path = param_path + "/.tmp_XXXXXX";
    // this should be OK since mkdtemp just replaces characters in place
    char *tmp_dir = mkdtemp((char *)tmp_path.c_str());
    if (tmp_dir == NULL) {
      return false;
    }

    if (chmod(tmp_dir, 0777) != 0) {
      return false;
    }

    std::string link_path = std::string(tmp_dir) + ".link";
    if (symlink(tmp_dir, link_path.c_str()) != 0) {
      return false;
    }

    // don't return false if it has been created by other
    if (rename(link_path.c_str(), key_path.c_str()) != 0 && errno != EEXIST) {
      return false;
    }
  }

  // Ensure permissions are correct in case we didn't create the symlink
  return chmod(key_path.c_str(), 0777) == 0;
}

static void ensure_params_path(const std::string &params_path) {
  if (!create_params_path(params_path, params_path + "/d")) {
    throw std::runtime_error(util::string_format("Failed to ensure params path, errno=%d", errno));
  }
}

class FileLock {
 public:
  FileLock(const std::string& file_name, int op) : fn_(file_name), op_(op) {}

  void lock() {
    fd_ = HANDLE_EINTR(open(fn_.c_str(), O_CREAT, 0775));
    if (fd_ < 0) {
      LOGE("Failed to open lock file %s, errno=%d", fn_.c_str(), errno);
      return;
    }
    if (HANDLE_EINTR(flock(fd_, op_)) < 0) {
      LOGE("Failed to lock file %s, errno=%d", fn_.c_str(), errno);
    }
  }

  void unlock() { close(fd_); }

private:
  int fd_ = -1, op_;
  std::string fn_;
};

std::unordered_map<std::string, uint32_t> keys = {
    {"AccessToken", CLEAR_ON_MANAGER_START | DONT_LOG},
    {"ApiCache_DriveStats", PERSISTENT},
    {"ApiCache_Device", PERSISTENT},
    {"ApiCache_Owner", PERSISTENT},
    {"ApiCache_NavDestinations", PERSISTENT},
    {"AthenadPid", PERSISTENT},
    {"CalibrationParams", PERSISTENT},
    {"CarBatteryCapacity", PERSISTENT},
    {"CarParams", CLEAR_ON_MANAGER_START | CLEAR_ON_PANDA_DISCONNECT | CLEAR_ON_IGNITION_ON},
    {"CarParamsCache", CLEAR_ON_MANAGER_START | CLEAR_ON_PANDA_DISCONNECT},
    {"CarVin", CLEAR_ON_MANAGER_START | CLEAR_ON_PANDA_DISCONNECT | CLEAR_ON_IGNITION_ON},
    {"CommunityFeaturesToggle", PERSISTENT},
    {"ControlsReady", CLEAR_ON_MANAGER_START | CLEAR_ON_PANDA_DISCONNECT | CLEAR_ON_IGNITION_ON},
    {"CurrentRoute", CLEAR_ON_MANAGER_START | CLEAR_ON_IGNITION_ON},
    {"DisableRadar", PERSISTENT}, // WARNING: THIS DISABLES AEB
    {"EndToEndToggle", PERSISTENT},
    {"CompletedTrainingVersion", PERSISTENT},
    {"DisableDisengageOnGasToggle", PERSISTENT},
    {"DisablePowerDown", PERSISTENT},
    {"DisableUpdates", PERSISTENT},
    {"EnableWideCamera", CLEAR_ON_MANAGER_START},
    {"DoUninstall", CLEAR_ON_MANAGER_START},
    {"DongleId", PERSISTENT},
    {"GitDiff", PERSISTENT},
    {"GitBranch", PERSISTENT},
    {"GitCommit", PERSISTENT},
    {"GitRemote", PERSISTENT},
    {"GithubSshKeys", PERSISTENT},
    {"GithubUsername", PERSISTENT},
    {"HardwareSerial", PERSISTENT},
    {"HasAcceptedTerms", PERSISTENT},
    {"IsDriverViewEnabled", CLEAR_ON_MANAGER_START},
    {"IMEI", PERSISTENT},
    {"IsLdwEnabled", PERSISTENT},
    {"IsMetric", PERSISTENT},
    {"IsOffroad", CLEAR_ON_MANAGER_START},
    {"IsOnroad", PERSISTENT},
    {"IsRHD", PERSISTENT},
    {"IsTakingSnapshot", CLEAR_ON_MANAGER_START},
    {"IsUpdateAvailable", CLEAR_ON_MANAGER_START},
    {"UploadRaw", PERSISTENT},
    {"LastAthenaPingTime", CLEAR_ON_MANAGER_START},
    {"LastGPSPosition", PERSISTENT},
    {"LastUpdateException", PERSISTENT},
    {"LastUpdateTime", PERSISTENT},
    {"LiveParameters", PERSISTENT},
<<<<<<< HEAD
    {"ManualParkingBrakeSNGToggle", PERSISTENT},
    {"MapboxToken", PERSISTENT},
=======
    {"MapboxToken", PERSISTENT | DONT_LOG},
>>>>>>> 8f0d4d18
    {"NavDestination", CLEAR_ON_MANAGER_START | CLEAR_ON_IGNITION_OFF},
    {"NavSettingTime24h", PERSISTENT},
    {"OpenpilotEnabledToggle", PERSISTENT},
    {"PandaFirmware", CLEAR_ON_MANAGER_START | CLEAR_ON_PANDA_DISCONNECT},
    {"PandaFirmwareHex", CLEAR_ON_MANAGER_START | CLEAR_ON_PANDA_DISCONNECT},
    {"PandaDongleId", CLEAR_ON_MANAGER_START | CLEAR_ON_PANDA_DISCONNECT},
    {"Passive", PERSISTENT},
    {"PrimeRedirected", PERSISTENT},
    {"RecordFront", PERSISTENT},
    {"RecordFrontLock", PERSISTENT},  // for the internal fleet
    {"ReleaseNotes", PERSISTENT},
    {"ShouldDoUpdate", CLEAR_ON_MANAGER_START},
    {"SubscriberInfo", PERSISTENT},
    {"SshEnabled", PERSISTENT},
    {"TermsVersion", PERSISTENT},
    {"Timezone", PERSISTENT},
    {"TrainingVersion", PERSISTENT},
    {"UpdateAvailable", CLEAR_ON_MANAGER_START},
    {"UpdateFailedCount", CLEAR_ON_MANAGER_START},
    {"Version", PERSISTENT},
    {"VisionRadarToggle", PERSISTENT},
    {"Offroad_ChargeDisabled", CLEAR_ON_MANAGER_START | CLEAR_ON_PANDA_DISCONNECT},
    {"Offroad_ConnectivityNeeded", CLEAR_ON_MANAGER_START},
    {"Offroad_ConnectivityNeededPrompt", CLEAR_ON_MANAGER_START},
    {"Offroad_TemperatureTooHigh", CLEAR_ON_MANAGER_START},
    {"Offroad_PandaFirmwareMismatch", CLEAR_ON_MANAGER_START | CLEAR_ON_PANDA_DISCONNECT},
    {"Offroad_InvalidTime", CLEAR_ON_MANAGER_START},
    {"Offroad_IsTakingSnapshot", CLEAR_ON_MANAGER_START},
    {"Offroad_NeosUpdate", CLEAR_ON_MANAGER_START},
    {"Offroad_UpdateFailed", CLEAR_ON_MANAGER_START},
    {"Offroad_HardwareUnsupported", CLEAR_ON_MANAGER_START},
    {"Offroad_UnofficialHardware", CLEAR_ON_MANAGER_START},
    {"Offroad_NvmeMissing", CLEAR_ON_MANAGER_START},
    {"ForcePowerDown", CLEAR_ON_MANAGER_START},
    {"JoystickDebugMode", CLEAR_ON_MANAGER_START | CLEAR_ON_IGNITION_OFF},
};

} // namespace

Params::Params(bool persistent_param) : Params(persistent_param ? persistent_params_path : default_params_path) {}

std::once_flag default_params_path_ensured;
Params::Params(const std::string &path) : params_path(path) {
  if (path == default_params_path) {
    std::call_once(default_params_path_ensured, ensure_params_path, path);
  } else {
    ensure_params_path(path);
  }
}

bool Params::checkKey(const std::string &key) {
  return keys.find(key) != keys.end();
}

ParamKeyType Params::getKeyType(const std::string &key) {
  return static_cast<ParamKeyType>(keys[key]);
}

int Params::put(const char* key, const char* value, size_t value_size) {
  // Information about safely and atomically writing a file: https://lwn.net/Articles/457667/
  // 1) Create temp file
  // 2) Write data to temp file
  // 3) fsync() the temp file
  // 4) rename the temp file to the real name
  // 5) fsync() the containing directory
  std::string tmp_path = params_path + "/.tmp_value_XXXXXX";
  int tmp_fd = mkstemp((char*)tmp_path.c_str());
  if (tmp_fd < 0) return -1;

  int result = -1;
  do {
    // Write value to temp.
    ssize_t bytes_written = HANDLE_EINTR(write(tmp_fd, value, value_size));
    if (bytes_written < 0 || (size_t)bytes_written != value_size) {
      result = -20;
      break;
    }

    // change permissions to 0666 for apks
    if ((result = fchmod(tmp_fd, 0666)) < 0) break;
    // fsync to force persist the changes.
    if ((result = fsync(tmp_fd)) < 0) break;

    FileLock file_lock(params_path + "/.lock", LOCK_EX);
    std::lock_guard<FileLock> lk(file_lock);

    // Move temp into place.
    std::string path = params_path + "/d/" + std::string(key);
    if ((result = rename(tmp_path.c_str(), path.c_str())) < 0) break;

    // fsync parent directory
    path = params_path + "/d";
    result = fsync_dir(path.c_str());
  } while (false);

  close(tmp_fd);
  remove(tmp_path.c_str());
  return result;
}

int Params::remove(const char *key) {
  FileLock file_lock(params_path + "/.lock", LOCK_EX);
  std::lock_guard<FileLock> lk(file_lock);
  // Delete value.
  std::string path = params_path + "/d/" + key;
  int result = ::remove(path.c_str());
  if (result != 0) {
    result = ERR_NO_VALUE;
    return result;
  }
  // fsync parent directory
  path = params_path + "/d";
  return fsync_dir(path.c_str());
}

std::string Params::get(const char *key, bool block) {
  std::string path = params_path + "/d/" + key;
  if (!block) {
    return util::read_file(path);
  } else {
    // blocking read until successful
    params_do_exit = 0;
    void (*prev_handler_sigint)(int) = std::signal(SIGINT, params_sig_handler);
    void (*prev_handler_sigterm)(int) = std::signal(SIGTERM, params_sig_handler);

    std::string value;
    while (!params_do_exit) {
      if (value = util::read_file(path); !value.empty()) {
        break;
      }
      util::sleep_for(100);  // 0.1 s
    }

    std::signal(SIGINT, prev_handler_sigint);
    std::signal(SIGTERM, prev_handler_sigterm);
    return value;
  }
}

std::map<std::string, std::string> Params::readAll() {
  FileLock file_lock(params_path + "/.lock", LOCK_SH);
  std::lock_guard<FileLock> lk(file_lock);

  std::string key_path = params_path + "/d";
  return util::read_files_in_dir(key_path);
}

void Params::clearAll(ParamKeyType key_type) {
  for (auto &[key, type] : keys) {
    if (type & key_type) {
      remove(key);
    }
  }
}<|MERGE_RESOLUTION|>--- conflicted
+++ resolved
@@ -192,12 +192,8 @@
     {"LastUpdateException", PERSISTENT},
     {"LastUpdateTime", PERSISTENT},
     {"LiveParameters", PERSISTENT},
-<<<<<<< HEAD
     {"ManualParkingBrakeSNGToggle", PERSISTENT},
-    {"MapboxToken", PERSISTENT},
-=======
     {"MapboxToken", PERSISTENT | DONT_LOG},
->>>>>>> 8f0d4d18
     {"NavDestination", CLEAR_ON_MANAGER_START | CLEAR_ON_IGNITION_OFF},
     {"NavSettingTime24h", PERSISTENT},
     {"OpenpilotEnabledToggle", PERSISTENT},
