--- conflicted
+++ resolved
@@ -1,12 +1,7 @@
 from opendbc.can.packer import CANPacker
 from selfdrive.car import apply_std_steer_torque_limits
 from selfdrive.car.subaru import subarucan
-<<<<<<< HEAD
 from selfdrive.car.subaru.values import DBC, CAR, PREGLOBAL_CARS, GLOBAL_CARS_SNG, CarControllerParams
-from opendbc.can.packer import CANPacker
-=======
-from selfdrive.car.subaru.values import DBC, PREGLOBAL_CARS, CarControllerParams
->>>>>>> c21ee5b7
 
 
 class CarController:
@@ -23,14 +18,11 @@
     self.prev_standstill = False
     self.standstill_start = 0
     self.steer_rate_limited = False
-<<<<<<< HEAD
     self.sng_acc_resume = False
     self.sng_acc_resume_cnt = -1
     self.manual_hold = False
     self.prev_cruise_state = 0
-=======
     self.frame = 0
->>>>>>> c21ee5b7
 
     self.p = CarControllerParams(CP)
     self.packer = CANPacker(DBC[CP.carFingerprint]['pt'])
@@ -70,7 +62,7 @@
 
     if CS.CP.carFingerprint in PREGLOBAL_CARS:
       # Initiate the ACC resume sequence if conditions are met
-      if (c.enabled                                          # ACC active
+      if (CC.enabled                                         # ACC active
           and CS.car_follow == 1                             # lead car
           and CS.out.standstill                              # must be standing still
           and CS.close_distance > self.p.ACC_MIN_DIST        # acc resume trigger low threshold
@@ -78,7 +70,7 @@
           and CS.close_distance > self.prev_close_distance): # distance with lead car is increasing
         self.sng_acc_resume = True
       # Cancel ACC if stopped, brake pressed and no lead car
-      if c.enabled and CS.out.brakePressed and CS.car_follow == 0 and CS.out.standstill:
+      if CC.enabled and CS.out.brakePressed and CS.car_follow == 0 and CS.out.standstill:
         pcm_cancel_cmd = True
     elif CS.CP.carFingerprint in GLOBAL_CARS_SNG:
       if CS.has_epb:
@@ -89,7 +81,7 @@
         if not CS.out.standstill:
           self.manual_hold = False
         # Initiate the ACC resume sequence if conditions are met
-        if (c.enabled                                          # ACC active
+        if (CC.enabled                                          # ACC active
             and not self.manual_hold
             and CS.car_follow == 1                             # lead car
             and CS.cruise_state == 3                           # ACC HOLD (only with EPB)
@@ -99,14 +91,14 @@
           self.sng_acc_resume = True
       else:
         # Send brake message with non-zero speed in standstill to avoid non-EPB ACC disengage
-        if (c.enabled                                          # ACC active
+        if (CC.enabled                                         # ACC active
               and CS.car_follow == 1                           # lead car
               and CS.out.standstill
-              and frame > self.standstill_start + 50):         # standstill for >0.5 second
+              and self.frame > self.standstill_start + 50):    # standstill for >0.5 second
           speed_cmd = True
 
       if CS.out.standstill and not self.prev_standstill:
-        self.standstill_start = frame
+        self.standstill_start = self.frame
       self.prev_standstill = CS.out.standstill
       self.prev_cruise_state = CS.cruise_state
 
