--- conflicted
+++ resolved
@@ -174,14 +174,9 @@
       safety_param = 0;
     }
 
-<<<<<<< HEAD
-    LOGW("panda %d: setting safety model: %d with param %d", i, (int)safety_model, safety_param);
-
+
+    LOGW("panda %d: setting safety model: %d, param: %d, unsafe mode: %d", i, (int)safety_model, safety_param, unsafe_mode);
     panda->set_unsafe_mode(p.getBool("DisableDisengageOnGasToggle") ? 1 : 0);  // see safety_declarations.h for allowed values
-=======
-    LOGW("panda %d: setting safety model: %d, param: %d, unsafe mode: %d", i, (int)safety_model, safety_param, unsafe_mode);
-    panda->set_unsafe_mode(unsafe_mode);
->>>>>>> 06541abd
     panda->set_safety_model(safety_model, safety_param);
   }
 
