import os
import time
from typing import Dict, List

from cereal import car
from common.params import Params
from common.basedir import BASEDIR
from system.version import is_comma_remote, is_tested_branch
from selfdrive.car.interfaces import get_interface_attr
from selfdrive.car.fingerprints import eliminate_incompatible_cars, all_legacy_fingerprint_cars
from selfdrive.car.vin import get_vin, is_valid_vin, VIN_UNKNOWN
from selfdrive.car.fw_versions import get_fw_versions_ordered, match_fw_to_car, get_present_ecus
from system.swaglog import cloudlog
import cereal.messaging as messaging
from selfdrive.car import gen_empty_fingerprint

EventName = car.CarEvent.EventName


def get_startup_event(car_recognized, controller_available, fw_seen):
  if is_comma_remote() and is_tested_branch():
    event = EventName.startup
  else:
    event = EventName.startupMaster

  if not car_recognized:
    if fw_seen:
      event = EventName.startupNoCar
    else:
      event = EventName.startupNoFw
  elif car_recognized and not controller_available:
    event = EventName.startupNoControl
  return event


def get_one_can(logcan):
  while True:
    can = messaging.recv_one_retry(logcan)
    if len(can.can) > 0:
      return can


def load_interfaces(brand_names):
  ret = {}
  for brand_name in brand_names:
    path = f'selfdrive.car.{brand_name}'
    CarInterface = __import__(path + '.interface', fromlist=['CarInterface']).CarInterface

    if os.path.exists(BASEDIR + '/' + path.replace('.', '/') + '/carstate.py'):
      CarState = __import__(path + '.carstate', fromlist=['CarState']).CarState
    else:
      CarState = None

    if os.path.exists(BASEDIR + '/' + path.replace('.', '/') + '/carcontroller.py'):
      CarController = __import__(path + '.carcontroller', fromlist=['CarController']).CarController
    else:
      CarController = None

    for model_name in brand_names[brand_name]:
      ret[model_name] = (CarInterface, CarController, CarState)
  return ret


def _get_interface_names() -> Dict[str, List[str]]:
  # returns a dict of brand name and its respective models
  brand_names = {}
  for brand_name, model_names in get_interface_attr("CAR").items():
    model_names = [getattr(model_names, c) for c in model_names.__dict__.keys() if not c.startswith("__")]
    brand_names[brand_name] = model_names

  return brand_names


# imports from directory selfdrive/car/<name>/
interface_names = _get_interface_names()
interfaces = load_interfaces(interface_names)


# **** for use live only ****
def fingerprint(logcan, sendcan):
  fixed_fingerprint = os.environ.get('FINGERPRINT', "")
  skip_fw_query = os.environ.get('SKIP_FW_QUERY', False)
  ecu_rx_addrs = set()

  if not fixed_fingerprint and not skip_fw_query:
    # Vin query only reliably works through OBDII
    bus = 1

    cached_params = Params().get("CarParamsCache")
    if cached_params is not None:
      cached_params = car.CarParams.from_bytes(cached_params)
      if cached_params.carName == "mock":
        cached_params = None

    if cached_params is not None and len(cached_params.carFw) > 0 and cached_params.carVin is not VIN_UNKNOWN:
      cloudlog.warning("Using cached CarParams")
      vin, vin_rx_addr = cached_params.carVin, 0
      car_fw = list(cached_params.carFw)
    else:
      cloudlog.warning("Getting VIN & FW versions")
<<<<<<< HEAD
      if Params().get_bool("FirmwareQueryDelay"):
        time.sleep(10)
      _, vin_rx_addr, vin = get_vin(logcan, sendcan, bus)
=======
      vin_rx_addr, vin = get_vin(logcan, sendcan, bus)
>>>>>>> 84adb8d9
      ecu_rx_addrs = get_present_ecus(logcan, sendcan)
      car_fw = get_fw_versions_ordered(logcan, sendcan, ecu_rx_addrs)

    exact_fw_match, fw_candidates = match_fw_to_car(car_fw)
  else:
    vin, vin_rx_addr = VIN_UNKNOWN, 0
    exact_fw_match, fw_candidates, car_fw = True, set(), []

  if not is_valid_vin(vin):
    cloudlog.event("Malformed VIN", vin=vin, error=True)
    vin = VIN_UNKNOWN
  cloudlog.warning("VIN %s", vin)
  Params().put("CarVin", vin)

  finger = gen_empty_fingerprint()
  candidate_cars = {i: all_legacy_fingerprint_cars() for i in [0, 1]}  # attempt fingerprint on both bus 0 and 1
  frame = 0
  frame_fingerprint = 100  # 1s
  car_fingerprint = None
  done = False

  # drain CAN socket so we always get the latest messages
  messaging.drain_sock_raw(logcan)

  while not done:
    a = get_one_can(logcan)

    for can in a.can:
      # The fingerprint dict is generated for all buses, this way the car interface
      # can use it to detect a (valid) multipanda setup and initialize accordingly
      if can.src < 128:
        if can.src not in finger:
          finger[can.src] = {}
        finger[can.src][can.address] = len(can.dat)

      for b in candidate_cars:
        # Ignore extended messages and VIN query response.
        if can.src == b and can.address < 0x800 and can.address not in (0x7df, 0x7e0, 0x7e8):
          candidate_cars[b] = eliminate_incompatible_cars(can, candidate_cars[b])

    # if we only have one car choice and the time since we got our first
    # message has elapsed, exit
    for b in candidate_cars:
      if len(candidate_cars[b]) == 1 and frame > frame_fingerprint:
        # fingerprint done
        car_fingerprint = candidate_cars[b][0]

    # bail if no cars left or we've been waiting for more than 2s
    failed = (all(len(cc) == 0 for cc in candidate_cars.values()) and frame > frame_fingerprint) or frame > 200
    succeeded = car_fingerprint is not None
    done = failed or succeeded

    frame += 1

  exact_match = True
  source = car.CarParams.FingerprintSource.can

  # If FW query returns exactly 1 candidate, use it
  if len(fw_candidates) == 1:
    car_fingerprint = list(fw_candidates)[0]
    source = car.CarParams.FingerprintSource.fw
    exact_match = exact_fw_match

  if fixed_fingerprint:
    car_fingerprint = fixed_fingerprint
    source = car.CarParams.FingerprintSource.fixed

  cloudlog.event("fingerprinted", car_fingerprint=car_fingerprint, source=source, fuzzy=not exact_match,
                 fw_count=len(car_fw), ecu_responses=list(ecu_rx_addrs), vin_rx_addr=vin_rx_addr, error=True)
  return car_fingerprint, finger, vin, car_fw, source, exact_match


def get_car(logcan, sendcan):
  candidate, fingerprints, vin, car_fw, source, exact_match = fingerprint(logcan, sendcan)

  if candidate is None:
    cloudlog.warning("car doesn't match any fingerprints: %r", fingerprints)
    candidate = "mock"

  experimental_long = Params().get_bool("ExperimentalLongitudinalEnabled")

  CarInterface, CarController, CarState = interfaces[candidate]
  CP = CarInterface.get_params(candidate, fingerprints, car_fw, experimental_long)
  CP.carVin = vin
  CP.carFw = car_fw
  CP.fingerprintSource = source
  CP.fuzzyFingerprint = not exact_match

  return CarInterface(CP, CarController, CarState), CP<|MERGE_RESOLUTION|>--- conflicted
+++ resolved
@@ -98,13 +98,9 @@
       car_fw = list(cached_params.carFw)
     else:
       cloudlog.warning("Getting VIN & FW versions")
-<<<<<<< HEAD
       if Params().get_bool("FirmwareQueryDelay"):
         time.sleep(10)
-      _, vin_rx_addr, vin = get_vin(logcan, sendcan, bus)
-=======
       vin_rx_addr, vin = get_vin(logcan, sendcan, bus)
->>>>>>> 84adb8d9
       ecu_rx_addrs = get_present_ecus(logcan, sendcan)
       car_fw = get_fw_versions_ordered(logcan, sendcan, ecu_rx_addrs)
 
