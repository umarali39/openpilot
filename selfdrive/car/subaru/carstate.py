import copy
from cereal import car
from opendbc.can.can_define import CANDefine
from selfdrive.config import Conversions as CV
from selfdrive.car.interfaces import CarStateBase
from opendbc.can.parser import CANParser
from selfdrive.car.subaru.values import DBC, STEER_THRESHOLD, CAR, PREGLOBAL_CARS
from common.params import Params


class CarState(CarStateBase):
  def __init__(self, CP):
    super().__init__(CP)
    can_define = CANDefine(DBC[CP.carFingerprint]["pt"])
    self.shifter_values = can_define.dv["Transmission"]["Gear"]

    params = Params()
    self.has_epb = params.get("ManualParkingBrakeSNGToggle", encoding='utf8') == "0"

  def update(self, cp, cp_cam, cp_body):
    ret = car.CarState.new_message()

    if self.car_fingerprint == CAR.CROSSTREK_2020H:
      ret.gas = cp_body.vl["Throttle_Hybrid"]["Throttle_Pedal"] / 255.
    else:
      ret.gas = cp.vl["Throttle"]["Throttle_Pedal"] / 255.
    ret.gasPressed = ret.gas > 1e-5
    if self.car_fingerprint in PREGLOBAL_CARS:
      ret.brakePressed = cp.vl["Brake_Pedal"]["Brake_Pedal"] > 2
    elif self.car_fingerprint == CAR.OUTBACK:
      ret.brakePressed = cp_body.vl["Brake_Status"]["Brake"] == 1
    elif self.car_fingerprint == CAR.CROSSTREK_2020H:
      ret.brakePressed = cp_body.vl["Brake_Hybrid"]["Brake"] == 1
    else:
      ret.brakePressed = cp.vl["Brake_Status"]["Brake"] == 1

    if self.car_fingerprint == CAR.OUTBACK:
      ret.wheelSpeeds.fl = cp_body.vl["Wheel_Speeds"]["FL"] * CV.KPH_TO_MS
      ret.wheelSpeeds.fr = cp_body.vl["Wheel_Speeds"]["FR"] * CV.KPH_TO_MS
      ret.wheelSpeeds.rl = cp_body.vl["Wheel_Speeds"]["RL"] * CV.KPH_TO_MS
      ret.wheelSpeeds.rr = cp_body.vl["Wheel_Speeds"]["RR"] * CV.KPH_TO_MS
    else:
      ret.wheelSpeeds.fl = cp.vl["Wheel_Speeds"]["FL"] * CV.KPH_TO_MS
      ret.wheelSpeeds.fr = cp.vl["Wheel_Speeds"]["FR"] * CV.KPH_TO_MS
      ret.wheelSpeeds.rl = cp.vl["Wheel_Speeds"]["RL"] * CV.KPH_TO_MS
      ret.wheelSpeeds.rr = cp.vl["Wheel_Speeds"]["RR"] * CV.KPH_TO_MS
    ret.vEgoRaw = (ret.wheelSpeeds.fl + ret.wheelSpeeds.fr + ret.wheelSpeeds.rl + ret.wheelSpeeds.rr) / 4.
    # Kalman filter, even though Subaru raw wheel speed is heaviliy filtered by default
    ret.vEgo, ret.aEgo = self.update_speed_kf(ret.vEgoRaw)
    ret.standstill = ret.vEgoRaw < 0.01

    # continuous blinker signals for assisted lane change
    ret.leftBlinker, ret.rightBlinker = self.update_blinker_from_lamp(
      50, cp.vl["Dashlights"]["LEFT_BLINKER"], cp.vl["Dashlights"]["RIGHT_BLINKER"])

    if self.CP.enableBsm:
      ret.leftBlindspot = (cp.vl["BSD_RCTA"]["L_ADJACENT"] == 1) or (cp.vl["BSD_RCTA"]["L_APPROACHING"] == 1)
      ret.rightBlindspot = (cp.vl["BSD_RCTA"]["R_ADJACENT"] == 1) or (cp.vl["BSD_RCTA"]["R_APPROACHING"] == 1)

    if self.car_fingerprint == CAR.CROSSTREK_2020H:
      can_gear = int(cp_body.vl["Transmission"]["Gear"])
    else:
      can_gear = int(cp.vl["Transmission"]["Gear"])
    ret.gearShifter = self.parse_gear_shifter(self.shifter_values.get(can_gear, None))

    if self.car_fingerprint == CAR.WRX_PREGLOBAL:
      ret.steeringAngleDeg = cp.vl["Steering"]["Steering_Angle"]
    else:
      ret.steeringAngleDeg = cp.vl["Steering_Torque"]["Steering_Angle"]
    ret.steeringTorque = cp.vl["Steering_Torque"]["Steer_Torque_Sensor"]
    ret.steeringPressed = abs(ret.steeringTorque) > STEER_THRESHOLD[self.car_fingerprint]

    if self.car_fingerprint == CAR.OUTBACK:
      ret.cruiseState.enabled = cp_body.vl["CruiseControl"]["Cruise_Activated"] != 0
      ret.cruiseState.available = cp_body.vl["CruiseControl"]["Cruise_On"] != 0
    elif self.car_fingerprint == CAR.CROSSTREK_2020H:
      ret.cruiseState.enabled = cp_cam.vl["ES_DashStatus"]['Cruise_Activated'] != 0
      ret.cruiseState.available = cp_cam.vl["ES_DashStatus"]['Cruise_On'] != 0
    else:
      ret.cruiseState.enabled = cp.vl["CruiseControl"]["Cruise_Activated"] != 0
      ret.cruiseState.available = cp.vl["CruiseControl"]["Cruise_On"] != 0
    ret.cruiseState.speed = cp_cam.vl["ES_DashStatus"]["Cruise_Set_Speed"] * CV.KPH_TO_MS

    if (self.car_fingerprint in PREGLOBAL_CARS and cp.vl["Dash_State2"]["UNITS"] == 1) or \
       (self.car_fingerprint not in PREGLOBAL_CARS and cp.vl["Dashlights"]["UNITS"] == 1):
      ret.cruiseState.speed *= CV.MPH_TO_KPH

    ret.seatbeltUnlatched = cp.vl["Dashlights"]["SEATBELT_FL"] == 1
    ret.doorOpen = any([cp.vl["BodyInfo"]["DOOR_OPEN_RR"],
                        cp.vl["BodyInfo"]["DOOR_OPEN_RL"],
                        cp.vl["BodyInfo"]["DOOR_OPEN_FR"],
                        cp.vl["BodyInfo"]["DOOR_OPEN_FL"]])
    ret.steerError = cp.vl["Steering_Torque"]["Steer_Error_1"] == 1
    self.throttle_msg = copy.copy(cp.vl["Throttle"])

    if self.car_fingerprint in PREGLOBAL_CARS:
      self.cruise_button = cp_cam.vl["ES_Distance"]["Cruise_Button"]
      self.ready = not cp_cam.vl["ES_DashStatus"]["Not_Ready_Startup"]
      self.es_distance_msg = copy.copy(cp_cam.vl["ES_Distance"])
      self.car_follow = cp_cam.vl["ES_Distance"]["Car_Follow"]
      self.close_distance = cp_cam.vl["ES_Distance"]["Close_Distance"]
    else:
      ret.steerWarning = cp.vl["Steering_Torque"]["Steer_Warning"] == 1
      ret.cruiseState.nonAdaptive = cp_cam.vl["ES_DashStatus"]["Conventional_Cruise"] == 1
      self.cruise_state = cp_cam.vl["ES_DashStatus"]["Cruise_State"]
      self.brake_pedal_msg = copy.copy(cp.vl["Brake_Pedal"])
      self.es_lkas_msg = copy.copy(cp_cam.vl["ES_LKAS_State"])
      if self.car_fingerprint == CAR.OUTBACK:
        self.car_follow = cp_body.vl["ES_Distance"]["Car_Follow"]
        self.close_distance = cp_body.vl["ES_Distance"]["Close_Distance"]
      # FIXME: find ES_Distance signals for CROSSTREK_2020H
      elif self.car_fingerprint != CAR.CROSSTREK_2020H:
        self.car_follow = cp_cam.vl["ES_Distance"]["Car_Follow"]
        self.close_distance = cp_cam.vl["ES_Distance"]["Close_Distance"]
        self.es_distance_msg = copy.copy(cp_cam.vl["ES_Distance"])
      self.es_dashstatus_msg = copy.copy(cp_cam.vl["ES_DashStatus"])

    return ret

  @staticmethod
  def get_can_parser(CP):
    # this function generates lists for signal, messages and initial values
    signals = [
      # sig_name, sig_address, default
      ("Steer_Torque_Sensor", "Steering_Torque", 0),
      ("Steering_Angle", "Steering_Torque", 0),
      ("Steer_Error_1", "Steering_Torque", 0),
      ("Brake_Pedal", "Brake_Pedal", 0),
      ("LEFT_BLINKER", "Dashlights", 0),
      ("RIGHT_BLINKER", "Dashlights", 0),
      ("SEATBELT_FL", "Dashlights", 0),
      ("DOOR_OPEN_FR", "BodyInfo", 1),
      ("DOOR_OPEN_FL", "BodyInfo", 1),
      ("DOOR_OPEN_RR", "BodyInfo", 1),
      ("DOOR_OPEN_RL", "BodyInfo", 1),
    ]
    checks = [
      # sig_address, frequency
      ("Throttle", 100),
      ("Brake_Pedal", 50),
      ("Steering_Torque", 50),
    ]

    # Wheel_Speeds is on can1 for OUTBACK
    if CP.carFingerprint != CAR.OUTBACK:
      signals += [
        ("FL", "Wheel_Speeds", 0),
        ("FR", "Wheel_Speeds", 0),
        ("RL", "Wheel_Speeds", 0),
        ("RR", "Wheel_Speeds", 0),
      ]
      checks += [
        ("Wheel_Speeds", 50),
      ]

    # Transmission is on can1 for CROSSTREK_2020H
    if CP.carFingerprint != CAR.CROSSTREK_2020H:
      signals += [
<<<<<<< HEAD
        ("Gear", "Transmission", 0),
      ]

      checks += [
        ("Transmission", 100),
=======
        ("Steer_Warning", "Steering_Torque", 0),
        ("Brake", "Brake_Status", 0),
        ("UNITS", "Dashlights", 0),
      ]

      checks += [
        ("Dashlights", 10),
        ("BodyInfo", 10),
        ("Brake_Status", 50),
        ("CruiseControl", 20),
>>>>>>> 7feae287
      ]

    # CruiseControl is on can1 for OUTBACK and not used for CROSSTREK_2020H
    if CP.carFingerprint not in [CAR.OUTBACK, CAR.CROSSTREK_2020H]:
      signals += [
        ("Cruise_On", "CruiseControl", 0),
        ("Cruise_Activated", "CruiseControl", 0),
      ]

    if CP.carFingerprint in PREGLOBAL_CARS:
      signals += [
        ("Throttle_Pedal", "Throttle", 0),
        ("Counter", "Throttle", 0),
        ("Signal1", "Throttle", 0),
        ("Not_Full_Throttle", "Throttle", 0),
        ("Signal2", "Throttle", 0),
        ("Engine_RPM", "Throttle", 0),
        ("Off_Throttle", "Throttle", 0),
        ("Signal3", "Throttle", 0),
        ("Throttle_Cruise", "Throttle", 0),
        ("Throttle_Combo", "Throttle", 0),
        ("Throttle_Body", "Throttle", 0),
        ("Off_Throttle_2", "Throttle", 0),
        ("Signal4", "Throttle", 0),

        ("UNITS", "Dash_State2", 0),
        ("Steering_Angle", "Steering", 0),
      ]

      checks += [
        ("BodyInfo", 1),
        ("CruiseControl", 50),
        ("Dash_State2", 1),
        ("Steering", 50),
      ]

      if CP.carFingerprint in [CAR.FORESTER_PREGLOBAL, CAR.LEVORG_PREGLOBAL, CAR.WRX_PREGLOBAL]:
        checks += [
          ("Dashlights", 20),
        ]
      elif CP.carFingerprint in [CAR.LEGACY_PREGLOBAL, CAR.LEGACY_PREGLOBAL_2018, CAR.OUTBACK_PREGLOBAL, CAR.OUTBACK_PREGLOBAL_2018]:
        checks += [
          ("Dashlights", 10),
        ]

    else:
      signals += [
        ("Counter", "Throttle", 0),
        ("Signal1", "Throttle", 0),
        ("Engine_RPM", "Throttle", 0),
        ("Signal2", "Throttle", 0),
        ("Throttle_Pedal", "Throttle", 0),
        ("Throttle_Cruise", "Throttle", 0),
        ("Throttle_Combo", "Throttle", 0),
        ("Signal1", "Throttle", 0),
        ("Off_Accel", "Throttle", 0),

        ("Counter", "Brake_Pedal", 0),
        ("Signal1", "Brake_Pedal", 0),
        ("Speed", "Brake_Pedal", 0),
        ("Signal2", "Brake_Pedal", 0),
        ("Brake_Lights", "Brake_Pedal", 0),
        ("Signal3", "Brake_Pedal", 0),
        ("Signal4", "Brake_Pedal", 0),

        ("Steer_Warning", "Steering_Torque", 0),
        ("UNITS", "Dashlights", 0),
      ]

      checks += [
        ("Dashlights", 10),
        ("BodyInfo", 10),
      ]

      # Brake_Status is on can1 for OUTBACK
      if CP.carFingerprint != CAR.OUTBACK:
        signals += [
          ("Brake", "Brake_Status", 0),
        ]

        checks += [
          ("Brake_Status", 50),
        ]

      # CruiseControl is on can1 for OUTBACK and nod used for CROSSTREK_2020H
      if CP.carFingerprint not in [CAR.OUTBACK, CAR.CROSSTREK_2020H]:
        checks += [
          ("CruiseControl", 20),
        ]

    if CP.enableBsm:
      signals += [
        ("L_ADJACENT", "BSD_RCTA", 0),
        ("R_ADJACENT", "BSD_RCTA", 0),
        ("L_APPROACHING", "BSD_RCTA", 0),
        ("R_APPROACHING", "BSD_RCTA", 0),
      ]
      checks += [
        ("BSD_RCTA", 17),
      ]

    return CANParser(DBC[CP.carFingerprint]["pt"], signals, checks, 0)

  @staticmethod
  def get_body_can_parser(CP):
    signals = []
    checks = []

    if CP.carFingerprint == CAR.CROSSTREK_2020H:
      signals += [
        ("Throttle_Pedal", "Throttle_Hybrid", 0),
        ("Brake", "Brake_Hybrid", 0),
        ("Gear", "Transmission", 0),
      ]

      checks += [
        # sig_address, frequency
        ("Throttle_Hybrid", 50),
        ("Brake_Hybrid", 40),
        ("Transmission", 50),
      ]

      return CANParser(DBC[CP.carFingerprint]['pt'], signals, checks, 1)

    elif CP.carFingerprint == CAR.OUTBACK:
      signals += [
        ("Cruise_On", "CruiseControl", 0),
        ("Cruise_Activated", "CruiseControl", 0),
        ("FL", "Wheel_Speeds", 0),
        ("FR", "Wheel_Speeds", 0),
        ("RL", "Wheel_Speeds", 0),
        ("RR", "Wheel_Speeds", 0),
        ("Brake", "Brake_Status", 0),
        ("Car_Follow", "ES_Distance", 0),
        ("Close_Distance", "ES_Distance", 0),
      ]

      checks += [
        ("CruiseControl", 20),
        ("ES_Distance", 20),
        ("Wheel_Speeds", 50),
        ("Brake_Status", 50),
      ]

      return CANParser(DBC[CP.carFingerprint]["pt"], signals, checks, 1)

    else:
      return None

  @staticmethod
  def get_cam_can_parser(CP):
    if CP.carFingerprint in PREGLOBAL_CARS:
      signals = [
        ("Cruise_Set_Speed", "ES_DashStatus", 0),
        ("Not_Ready_Startup", "ES_DashStatus", 0),
        ("Car_Follow", "ES_DashStatus", 0),

        ("Cruise_Throttle", "ES_Distance", 0),
        ("Signal1", "ES_Distance", 0),
        ("Car_Follow", "ES_Distance", 0),
        ("Signal2", "ES_Distance", 0),
        ("Brake_On", "ES_Distance", 0),
        ("Distance_Swap", "ES_Distance", 0),
        ("Standstill", "ES_Distance", 0),
        ("Signal3", "ES_Distance", 0),
        ("Close_Distance", "ES_Distance", 0),
        ("Signal4", "ES_Distance", 0),
        ("Standstill_2", "ES_Distance", 0),
        ("Cruise_Fault", "ES_Distance", 0),
        ("Signal5", "ES_Distance", 0),
        ("Counter", "ES_Distance", 0),
        ("Signal6", "ES_Distance", 0),
        ("Cruise_Button", "ES_Distance", 0),
        ("Signal7", "ES_Distance", 0),
      ]

      checks = [
        ("ES_DashStatus", 20),
        ("ES_Distance", 20),
      ]
    else:
      signals = [
        ("Counter", "ES_DashStatus", 0),
        ("PCB_Off", "ES_DashStatus", 0),
        ("LDW_Off", "ES_DashStatus", 0),
        ("Signal1", "ES_DashStatus", 0),
        ("Cruise_State_Msg", "ES_DashStatus", 0),
        ("LKAS_State_Msg", "ES_DashStatus", 0),
        ("Signal2", "ES_DashStatus", 0),
        ("Cruise_Soft_Disable", "ES_DashStatus", 0),
        ("EyeSight_Status_Msg", "ES_DashStatus", 0),
        ("Signal3", "ES_DashStatus", 0),
        ("Cruise_Distance", "ES_DashStatus", 0),
        ("Signal4", "ES_DashStatus", 0),
        ("Conventional_Cruise", "ES_DashStatus", 0),
        ("Signal5", "ES_DashStatus", 0),
        ("Cruise_Disengaged", "ES_DashStatus", 0),
        ("Cruise_Activated", "ES_DashStatus", 0),
        ("Signal6", "ES_DashStatus", 0),
        ("Cruise_Set_Speed", "ES_DashStatus", 0),
        ("Cruise_Fault", "ES_DashStatus", 0),
        ("Cruise_On", "ES_DashStatus", 0),
        ("Display_Own_Car", "ES_DashStatus", 0),
        ("Brake_Lights", "ES_DashStatus", 0),
        ("Car_Follow", "ES_DashStatus", 0),
        ("Signal7", "ES_DashStatus", 0),
        ("Far_Distance", "ES_DashStatus", 0),
        ("Cruise_State", "ES_DashStatus", 0),

        ("Counter", "ES_LKAS_State", 0),
        ("LKAS_Alert_Msg", "ES_LKAS_State", 0),
        ("Signal1", "ES_LKAS_State", 0),
        ("LKAS_ACTIVE", "ES_LKAS_State", 0),
        ("LKAS_Dash_State", "ES_LKAS_State", 0),
        ("Signal2", "ES_LKAS_State", 0),
        ("Backward_Speed_Limit_Menu", "ES_LKAS_State", 0),
        ("LKAS_Left_Line_Enable", "ES_LKAS_State", 0),
        ("LKAS_Left_Line_Light_Blink", "ES_LKAS_State", 0),
        ("LKAS_Right_Line_Enable", "ES_LKAS_State", 0),
        ("LKAS_Right_Line_Light_Blink", "ES_LKAS_State", 0),
        ("LKAS_Left_Line_Visible", "ES_LKAS_State", 0),
        ("LKAS_Right_Line_Visible", "ES_LKAS_State", 0),
        ("LKAS_Alert", "ES_LKAS_State", 0),
        ("Signal3", "ES_LKAS_State", 0),
      ]

      checks = [
        ("ES_DashStatus", 10),
        ("ES_LKAS_State", 10),
      ]

      if CP.carFingerprint not in [CAR.CROSSTREK_2020H, CAR.OUTBACK]:
        signals += [
          ("Counter", "ES_Distance", 0),
          ("Signal1", "ES_Distance", 0),
          ("Cruise_Fault", "ES_Distance", 0),
          ("Cruise_Throttle", "ES_Distance", 0),
          ("Signal2", "ES_Distance", 0),
          ("Car_Follow", "ES_Distance", 0),
          ("Signal3", "ES_Distance", 0),
          ("Cruise_Brake_Active", "ES_Distance", 0),
          ("Distance_Swap", "ES_Distance", 0),
          ("Cruise_EPB", "ES_Distance", 0),
          ("Signal4", "ES_Distance", 0),
          ("Close_Distance", "ES_Distance", 0),
          ("Signal5", "ES_Distance", 0),
          ("Cruise_Cancel", "ES_Distance", 0),
          ("Cruise_Set", "ES_Distance", 0),
          ("Cruise_Resume", "ES_Distance", 0),
          ("Signal6", "ES_Distance", 0),
        ]

        checks += [
          ("ES_Distance", 20),
        ]

    return CANParser(DBC[CP.carFingerprint]["pt"], signals, checks, 2)<|MERGE_RESOLUTION|>--- conflicted
+++ resolved
@@ -156,25 +156,12 @@
     # Transmission is on can1 for CROSSTREK_2020H
     if CP.carFingerprint != CAR.CROSSTREK_2020H:
       signals += [
-<<<<<<< HEAD
         ("Gear", "Transmission", 0),
       ]
 
       checks += [
         ("Transmission", 100),
-=======
-        ("Steer_Warning", "Steering_Torque", 0),
-        ("Brake", "Brake_Status", 0),
-        ("UNITS", "Dashlights", 0),
-      ]
-
-      checks += [
-        ("Dashlights", 10),
-        ("BodyInfo", 10),
-        ("Brake_Status", 50),
-        ("CruiseControl", 20),
->>>>>>> 7feae287
-      ]
+     ]
 
     # CruiseControl is on can1 for OUTBACK and not used for CROSSTREK_2020H
     if CP.carFingerprint not in [CAR.OUTBACK, CAR.CROSSTREK_2020H]:
