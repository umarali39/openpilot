--- conflicted
+++ resolved
@@ -56,21 +56,6 @@
     ret.cruiseState.speed = cp_cam.vl["ES_DashStatus"]["Cruise_Set_Speed"] * CV.KPH_TO_MS
 
     # UDM Forester, Legacy: mph = 0
-<<<<<<< HEAD
-    if self.car_fingerprint in [CAR.FORESTER_PREGLOBAL, CAR.LEGACY_PREGLOBAL, CAR.WRX_PREGLOBAL] and cp.vl["Dash_State"]['Units'] == 0:
-      ret.cruiseState.speed *= CV.MPH_TO_KPH
-    # EDM Global: mph = 1, 2; All Outback: mph = 1, UDM Forester: mph = 7
-    elif self.car_fingerprint not in [CAR.FORESTER_PREGLOBAL, CAR.LEGACY_PREGLOBAL, CAR.WRX_PREGLOBAL] and cp.vl["Dash_State"]['Units'] in [1, 7]:
-      ret.cruiseState.speed *= CV.MPH_TO_KPH
-
-    ret.seatbeltUnlatched = cp.vl["Dashlights"]['SEATBELT_FL'] == 1
-    ret.doorOpen = any([cp.vl["BodyInfo"]['DOOR_OPEN_RR'],
-                        cp.vl["BodyInfo"]['DOOR_OPEN_RL'],
-                        cp.vl["BodyInfo"]['DOOR_OPEN_FR'],
-                        cp.vl["BodyInfo"]['DOOR_OPEN_FL']])
-    ret.steerError = cp.vl["Steering_Torque"]['Steer_Error_1'] == 1
-    self.throttle_msg = copy.copy(cp.vl["Throttle"])
-=======
     if self.car_fingerprint in [CAR.FORESTER_PREGLOBAL, CAR.LEGACY_PREGLOBAL, CAR.WRX_PREGLOBAL] and cp.vl["Dash_State"]["Units"] == 0:
       ret.cruiseState.speed *= CV.MPH_TO_KPH
     # EDM Global: mph = 1, 2; All Outback: mph = 1, UDM Forester: mph = 7
@@ -83,7 +68,7 @@
                         cp.vl["BodyInfo"]["DOOR_OPEN_FR"],
                         cp.vl["BodyInfo"]["DOOR_OPEN_FL"]])
     ret.steerError = cp.vl["Steering_Torque"]["Steer_Error_1"] == 1
->>>>>>> 7f3bec03
+    self.throttle_msg = copy.copy(cp.vl["Throttle"])
 
     if self.car_fingerprint in PREGLOBAL_CARS:
       self.cruise_button = cp_cam.vl["ES_CruiseThrottle"]["Cruise_Button"]
@@ -94,19 +79,14 @@
         self.car_follow = cp_cam.vl["ES_DashStatus"]['Car_Follow']
       self.close_distance = cp_cam.vl["ES_CruiseThrottle"]['Close_Distance']
     else:
-<<<<<<< HEAD
-      ret.steerWarning = cp.vl["Steering_Torque"]['Steer_Warning'] == 1
-      ret.cruiseState.nonAdaptive = cp_cam.vl["ES_DashStatus"]['Conventional_Cruise'] == 1
-      self.brake_pedal_msg = copy.copy(cp.vl["Brake_Pedal"])
-=======
       ret.steerWarning = cp.vl["Steering_Torque"]["Steer_Warning"] == 1
       ret.cruiseState.nonAdaptive = cp_cam.vl["ES_DashStatus"]["Conventional_Cruise"] == 1
->>>>>>> 7f3bec03
+      self.brake_pedal_msg = copy.copy(cp.vl["Brake_Pedal"])
       self.es_distance_msg = copy.copy(cp_cam.vl["ES_Distance"])
       self.es_lkas_msg = copy.copy(cp_cam.vl["ES_LKAS_State"])
-      self.car_follow = cp_cam.vl["ES_Distance"]['Car_Follow']
-      self.close_distance = cp_cam.vl["ES_Distance"]['Close_Distance']
-      self.cruise_state = cp_cam.vl["ES_DashStatus"]['Cruise_State']
+      self.car_follow = cp_cam.vl["ES_Distance"]["Car_Follow"]
+      self.close_distance = cp_cam.vl["ES_Distance"]["Close_Distance"]
+      self.cruise_state = cp_cam.vl["ES_DashStatus"]["Cruise_State"]
 
     return ret
 
@@ -158,24 +138,6 @@
       ]
 
     if CP.carFingerprint in PREGLOBAL_CARS:
-<<<<<<< HEAD
-=======
-      checks += [
-        ("BodyInfo", 1),
-        ("CruiseControl", 50),
-      ]
-
-      if CP.carFingerprint in [CAR.FORESTER_PREGLOBAL, CAR.WRX_PREGLOBAL]:
-        checks += [
-          ("Dashlights", 20),
-        ]
-      elif CP.carFingerprint in [CAR.LEGACY_PREGLOBAL, CAR.OUTBACK_PREGLOBAL, CAR.OUTBACK_PREGLOBAL_2018]:
-        checks += [
-          ("Dashlights", 10),
-        ]
-
-    else:
->>>>>>> 7f3bec03
       signals += [
         ("Throttle_Pedal", "Throttle", 0),
         ("Counter", "Throttle", 0),
@@ -192,6 +154,20 @@
         ("Signal4", "Throttle", 0),
       ]
 
+      checks += [
+        ("BodyInfo", 1),
+        ("CruiseControl", 50),
+      ]
+
+      if CP.carFingerprint in [CAR.FORESTER_PREGLOBAL, CAR.WRX_PREGLOBAL]:
+        checks += [
+          ("Dashlights", 20),
+        ]
+      elif CP.carFingerprint in [CAR.LEGACY_PREGLOBAL, CAR.OUTBACK_PREGLOBAL, CAR.OUTBACK_PREGLOBAL_2018]:
+        checks += [
+          ("Dashlights", 10),
+        ]
+
     else:
       signals += [
         ("Counter", "Throttle", 0),
@@ -223,24 +199,7 @@
         ("Brake_Status", 50),
       ]
 
-<<<<<<< HEAD
-    if CP.carFingerprint in [CAR.FORESTER_PREGLOBAL, CAR.WRX_PREGLOBAL]:
-      checks += [
-        ("Dashlights", 20),
-        ("BodyInfo", 1),
-        ("CruiseControl", 50),
-      ]
-
-    if CP.carFingerprint in [CAR.LEGACY_PREGLOBAL, CAR.OUTBACK_PREGLOBAL, CAR.OUTBACK_PREGLOBAL_2018]:
-      checks += [
-        ("Dashlights", 10),
-        ("CruiseControl", 50),
-      ]
-
-    return CANParser(DBC[CP.carFingerprint]['pt'], signals, checks, 0)
-=======
     return CANParser(DBC[CP.carFingerprint]["pt"], signals, checks, 0)
->>>>>>> 7f3bec03
 
   @staticmethod
   def get_cam_can_parser(CP):
