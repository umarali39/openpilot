# Supported Cars

## comma.ai supported cars

| Make      | Model (US Market Reference)   | Supported Package | ACC              | No ACC accel below | No ALC below      |
| ----------| ------------------------------| ------------------| -----------------| -------------------| ------------------|
| Acura     | ILX 2016-19                   | AcuraWatch Plus   | openpilot        | 25mph<sup>1</sup>  | 25mph             |
| Acura     | RDX 2016-18                   | AcuraWatch Plus   | openpilot        | 25mph<sup>1</sup>  | 12mph             |
| Acura     | RDX 2019-21                   | All               | Stock            | 0mph               | 3mph              |
| Honda     | Accord 2018-21                | All               | Stock            | 0mph               | 3mph              |
| Honda     | Accord Hybrid 2018-21         | All               | Stock            | 0mph               | 3mph              |
| Honda     | Civic Hatchback 2017-21       | Honda Sensing     | Stock            | 0mph               | 12mph             |
| Honda     | Civic Coupe 2016-18           | Honda Sensing     | openpilot        | 0mph               | 12mph             |
| Honda     | Civic Coupe 2019-20           | All               | Stock            | 0mph               | 2mph<sup>2</sup>  |
| Honda     | Civic Sedan 2016-18           | Honda Sensing     | openpilot        | 0mph               | 12mph             |
| Honda     | Civic Sedan 2019-20           | All               | Stock            | 0mph               | 2mph<sup>2</sup>  |
| Honda     | CR-V 2015-16                  | Touring           | openpilot        | 25mph<sup>1</sup>  | 12mph             |
| Honda     | CR-V 2017-21                  | Honda Sensing     | Stock            | 0mph               | 12mph             |
| Honda     | CR-V Hybrid 2017-2019         | Honda Sensing     | Stock            | 0mph               | 12mph             |
| Honda     | e 2020                        | All               | Stock            | 0mph               | 3mph              |
| Honda     | Fit 2018-19                   | Honda Sensing     | openpilot        | 25mph<sup>1</sup>  | 12mph             |
| Honda     | Freed 2020                    | Honda Sensing     | openpilot        | 25mph<sup>1</sup>  | 12mph             |
| Honda     | HR-V 2019-20                  | Honda Sensing     | openpilot        | 25mph<sup>1</sup>  | 12mph             |
| Honda     | Insight 2019-21               | All               | Stock            | 0mph               | 3mph              |
| Honda     | Inspire 2018                  | All               | Stock            | 0mph               | 3mph              |
| Honda     | Odyssey 2018-20               | Honda Sensing     | openpilot        | 25mph<sup>1</sup>  | 0mph              |
| Honda     | Passport 2019-21              | All               | openpilot        | 25mph<sup>1</sup>  | 12mph             |
| Honda     | Pilot 2016-21                 | Honda Sensing     | openpilot        | 25mph<sup>1</sup>  | 12mph             |
| Honda     | Ridgeline 2017-21             | Honda Sensing     | openpilot        | 25mph<sup>1</sup>  | 12mph             |
| Hyundai   | Palisade 2020-21              | All               | Stock            | 0mph               | 0mph              |
| Hyundai   | Sonata 2020-22                | All               | Stock            | 0mph               | 0mph              |
| Lexus     | CT Hybrid 2017-18             | LSS               | Stock<sup>3</sup>| 0mph               | 0mph              |
| Lexus     | ES 2019-21                    | All               | openpilot        | 0mph               | 0mph              |
| Lexus     | ES Hybrid 2017-18             | LSS               | Stock<sup>3</sup>| 0mph               | 0mph              |
| Lexus     | ES Hybrid 2019-21             | All               | openpilot        | 0mph               | 0mph              |
| Lexus     | IS 2017-2019                  | All               | Stock            | 22mph              | 0mph              |
| Lexus     | NX 2018-2019                  | All               | Stock<sup>3</sup>| 0mph               | 0mph              |
| Lexus     | NX 2020                       | All               | openpilot        | 0mph               | 0mph              |
| Lexus     | NX Hybrid 2018-19             | All               | Stock<sup>3</sup>| 0mph               | 0mph              |
| Lexus     | RC 2020                       | All               | Stock            | 22mph              | 0mph              |
| Lexus     | RX 2016-18                    | All               | Stock<sup>3</sup>| 0mph               | 0mph              |
| Lexus     | RX 2020-21                    | All               | openpilot        | 0mph               | 0mph              |
| Lexus     | RX Hybrid 2016-19             | All               | Stock<sup>3</sup>| 0mph               | 0mph              |
| Lexus     | RX Hybrid 2020-21             | All               | openpilot        | 0mph               | 0mph              |
| Lexus     | UX Hybrid 2019-21             | All               | openpilot        | 0mph               | 0mph              |
| Toyota    | Alphard 2019-20               | All               | openpilot        | 0mph               | 0mph              |
| Toyota    | Avalon 2016-21                | TSS-P             | Stock<sup>3</sup>| 20mph<sup>1</sup>  | 0mph              |
| Toyota    | Avalon 2022                   | All               | openpilot        | 0mph               | 0mph              |
| Toyota    | Avalon Hybrid 2019-21         | TSS-P             | Stock<sup>3</sup>| 20mph<sup>1</sup>  | 0mph              |
| Toyota    | Camry 2018-20                 | All               | Stock            | 0mph<sup>4</sup>   | 0mph              |
| Toyota    | Camry 2021-22                 | All               | openpilot        | 0mph<sup>4</sup>   | 0mph              |
| Toyota    | Camry Hybrid 2018-20          | All               | Stock            | 0mph<sup>4</sup>   | 0mph              |
| Toyota    | Camry Hybrid 2021-22          | All               | openpilot        | 0mph               | 0mph              |
| Toyota    | C-HR 2017-21                  | All               | Stock            | 0mph               | 0mph              |
| Toyota    | C-HR Hybrid 2017-19           | All               | Stock            | 0mph               | 0mph              |
| Toyota    | Corolla 2017-19               | All               | Stock<sup>3</sup>| 20mph<sup>1</sup>  | 0mph              |
| Toyota    | Corolla 2020-22               | All               | openpilot        | 0mph               | 0mph              |
| Toyota    | Corolla Hatchback 2019-22     | All               | openpilot        | 0mph               | 0mph              |
| Toyota    | Corolla Hybrid 2020-22        | All               | openpilot        | 0mph               | 0mph              |
| Toyota    | Highlander 2017-19            | All               | Stock<sup>3</sup>| 0mph               | 0mph              |
| Toyota    | Highlander 2020-22            | All               | openpilot        | 0mph               | 0mph              |
| Toyota    | Highlander Hybrid 2017-19     | All               | Stock<sup>3</sup>| 0mph               | 0mph              |
| Toyota    | Highlander Hybrid 2020-22     | All               | openpilot        | 0mph               | 0mph              |
| Toyota    | Mirai 2021                    | All               | openpilot        | 0mph               | 0mph              |
| Toyota    | Prius 2016-20                 | TSS-P             | Stock<sup>3</sup>| 0mph               | 0mph              |
| Toyota    | Prius 2021-22                 | All               | openpilot        | 0mph               | 0mph              |
| Toyota    | Prius v 2017                  | TSS-P             | Stock<sup>3</sup>| 20mph<sup>1</sup>  | 0mph              |
| Toyota    | Prius Prime 2017-20           | All               | Stock<sup>3</sup>| 0mph               | 0mph              |
| Toyota    | Prius Prime 2021-22           | All               | openpilot        | 0mph               | 0mph              |
| Toyota    | Rav4 2016-18                  | TSS-P             | Stock<sup>3</sup>| 20mph<sup>1</sup>  | 0mph              |
| Toyota    | Rav4 2019-21                  | All               | openpilot        | 0mph               | 0mph              |
| Toyota    | Rav4 Hybrid 2016-18           | TSS-P             | Stock<sup>3</sup>| 0mph               | 0mph              |
| Toyota    | Rav4 Hybrid 2019-21           | All               | openpilot        | 0mph               | 0mph              |
| Toyota    | Sienna 2018-20                | All               | Stock<sup>3</sup>| 0mph               | 0mph              |

<sup>1</sup>[Comma Pedal](https://github.com/commaai/openpilot/wiki/comma-pedal) is used to provide stop-and-go capability to some of the openpilot-supported cars that don't currently support stop-and-go. ***NOTE: The Comma Pedal is not officially supported by [comma](https://comma.ai).*** <br />
<sup>2</sup>2019 Honda Civic 1.6L Diesel Sedan does not have ALC below 12mph. <br />
<sup>3</sup>When disconnecting the Driver Support Unit (DSU), openpilot ACC will replace stock ACC. ***NOTE: disconnecting the DSU disables Automatic Emergency Braking (AEB).*** <br />
<sup>4</sup>28mph for Camry 4CYL L, 4CYL LE and 4CYL SE which don't have Full-Speed Range Dynamic Radar Cruise Control. <br />

## Community Maintained Cars and Features

<<<<<<< HEAD
| Make      | Model (US Market Reference)   | Supported Package | ACC              | No ACC accel below | No ALC below |
| ----------| ------------------------------| ------------------| -----------------| -------------------| -------------|
| Audi      | A3 2014-19                    | ACC + Lane Assist | Stock            | 0mph               | 0mph         |
| Audi      | A3 Sportback e-tron 2017-18   | ACC + Lane Assist | Stock            | 0mph               | 0mph         |
| Audi      | Q2 2018                       | ACC + Lane Assist | Stock            | 0mph               | 0mph         |
| Audi      | Q3 2020-21                    | ACC + Lane Assist | Stock            | 0mph               | 0mph         |
| Audi      | S3 2015                       | ACC + Lane Assist | Stock            | 0mph               | 0mph         |
| Buick     | Regal 2018<sup>1</sup>        | Adaptive Cruise   | openpilot        | 0mph               | 7mph         |
| Cadillac  | ATS 2018<sup>1</sup>          | Adaptive Cruise   | openpilot        | 0mph               | 7mph         |
| Cadillac  | Escalade ESV 2016<sup>1</sup> | ACC + LKAS        | openpilot        | 0mph               | 7mph         |
| Chevrolet | Malibu 2017<sup>1</sup>       | Adaptive Cruise   | openpilot        | 0mph               | 7mph         |
| Chevrolet | Volt 2017-18<sup>1</sup>      | Adaptive Cruise   | openpilot        | 0mph               | 7mph         |
| Chrysler  | Pacifica 2017-18              | Adaptive Cruise   | Stock            | 0mph               | 9mph         |
| Chrysler  | Pacifica 2020                 | Adaptive Cruise   | Stock            | 0mph               | 39mph        |
| Chrysler  | Pacifica Hybrid 2017-18       | Adaptive Cruise   | Stock            | 0mph               | 9mph         |
| Chrysler  | Pacifica Hybrid 2019-21       | Adaptive Cruise   | Stock            | 0mph               | 39mph        |
| Genesis   | G70 2018                      | All               | Stock            | 0mph               | 0mph         |
| Genesis   | G70 2020                      | All               | Stock            | 0mph               | 0mph         |
| Genesis   | G80 2018                      | All               | Stock            | 0mph               | 0mph         |
| Genesis   | G90 2018                      | All               | Stock            | 0mph               | 0mph         |
| GMC       | Acadia 2018<sup>1</sup>       | Adaptive Cruise   | openpilot        | 0mph               | 7mph         |
| Holden    | Astra 2017<sup>1</sup>        | Adaptive Cruise   | openpilot        | 0mph               | 7mph         |
| Hyundai   | Elantra 2017-19               | SCC + LKAS        | Stock            | 19mph              | 34mph        |
| Hyundai   | Elantra 2021                  | SCC + LKAS        | Stock            | 0mph               | 0mph         |
| Hyundai   | Elantra Hybrid 2021           | SCC + LKAS        | Stock            | 0mph               | 0mph         |
| Hyundai   | Genesis 2015-16               | SCC + LKAS        | Stock            | 19mph              | 37mph        |
| Hyundai   | Ioniq Electric 2019           | SCC + LKAS        | Stock            | 0mph               | 32mph        |
| Hyundai   | Ioniq Electric 2020           | SCC + LKAS        | Stock            | 0mph               | 0mph         |
| Hyundai   | Ioniq Hybrid 2017-19          | SCC + LKAS        | Stock            | 0mph               | 32mph        |
| Hyundai   | Ioniq Hybrid 2020-22          | SCC + LFA         | Stock            | 0mph               | 0mph         |
| Hyundai   | Ioniq PHEV 2020-21            | SCC + LKAS        | Stock            | 0mph               | 0mph         |
| Hyundai   | Kona 2020                     | SCC + LKAS        | Stock            | 0mph               | 0mph         |
| Hyundai   | Kona EV 2018-19               | SCC + LKAS        | Stock            | 0mph               | 0mph         |
| Hyundai   | Kona Hybrid 2020              | SCC + LKAS        | Stock            | 0mph               | 0mph         |
| Hyundai   | Santa Fe 2019-20              | All               | Stock            | 0mph               | 0mph         |
| Hyundai   | Santa Fe 2021-22              | All               | Stock            | 0mph               | 0mph         |
| Hyundai   | Santa Fe Hybrid 2022          | All               | Stock            | 0mph               | 0mph         |
| Hyundai   | Sonata 2018-2019              | SCC + LKAS        | Stock            | 0mph               | 0mph         |
| Hyundai   | Sonata Hybrid 2021-22         | All               | Stock            | 0mph               | 0mph         |
| Hyundai   | Veloster 2019-20              | SCC + LKAS        | Stock            | 5mph               | 0mph         |
| Jeep      | Grand Cherokee 2016-18        | Adaptive Cruise   | Stock            | 0mph               | 9mph         |
| Jeep      | Grand Cherokee 2019-20        | Adaptive Cruise   | Stock            | 0mph               | 39mph        |
| Kia       | Ceed 2019                     | SCC + LKAS        | Stock            | 0mph               | 0mph         |
| Kia       | Forte 2018-21                 | SCC + LKAS        | Stock            | 0mph               | 0mph         |
| Kia       | K5 2021-22                    | SCC + LFA         | Stock            | 0mph               | 0mph         |
| Kia       | Niro EV 2019-21               | SCC + LKAS        | Stock            | 0mph               | 0mph         |
| Kia       | Niro Hybrid 2021              | SCC + LKAS        | Stock            | 0mph               | 0mph         |
| Kia       | Niro PHEV 2019                | SCC + LKAS        | Stock            | 10mph              | 32mph        |
| Kia       | Optima 2017                   | SCC + LKAS        | Stock            | 0mph               | 32mph        |
| Kia       | Optima 2019                   | SCC + LKAS        | Stock            | 0mph               | 0mph         |
| Kia       | Seltos 2021                   | SCC + LKAS        | Stock            | 0mph               | 0mph         |
| Kia       | Sorento 2018-19               | SCC + LKAS        | Stock            | 0mph               | 0mph         |
| Kia       | Stinger 2018                  | SCC + LKAS        | Stock            | 0mph               | 0mph         |
| Kia       | Telluride 2020                | SCC + LKAS        | Stock            | 0mph               | 0mph         |
| Mazda     | CX-9 2021                     | All               | Stock            | 0mph               | 28mph        |
| Nissan    | Altima 2019-20                | ProPILOT          | Stock            | 0mph               | 0mph         |
| Nissan    | Leaf 2018-22                  | ProPILOT          | Stock            | 0mph               | 0mph         |
| Nissan    | Rogue 2018-20                 | ProPILOT          | Stock            | 0mph               | 0mph         |
| Nissan    | X-Trail 2017                  | ProPILOT          | Stock            | 0mph               | 0mph         |
| SEAT      | Ateca 2018                    | Driver Assistance | Stock            | 0mph               | 0mph         |
| SEAT      | Leon 2014-2020                | Driver Assistance | Stock            | 0mph               | 0mph         |
| Škoda     | Kamiq 2021<sup>2</sup>        | Driver Assistance | Stock            | 0mph               | 0mph         |
| Škoda     | Karoq 2019                    | Driver Assistance | Stock            | 0mph               | 0mph         |
| Škoda     | Kodiaq 2018-19                | Driver Assistance | Stock            | 0mph               | 0mph         |
| Škoda     | Octavia 2015, 2018-19         | Driver Assistance | Stock            | 0mph               | 0mph         |
| Škoda     | Octavia RS 2016               | Driver Assistance | Stock            | 0mph               | 0mph         |
| Škoda     | Scala 2020                    | Driver Assistance | Stock            | 0mph               | 0mph         |
| Škoda     | Superb 2015-18                | Driver Assistance | Stock            | 0mph               | 0mph         |
| Subaru    | Ascent 2019-20                | EyeSight          | Stock            | 0mph               | 0mph         |
| Subaru    | Crosstrek 2018-20             | EyeSight          | Stock            | 0mph               | 0mph         |
| Subaru    | Crosstrek Hybrid 2020         | EyeSight          | Stock            | 0mph               | 0mph         |
| Subaru    | Forester 2017-21              | EyeSight          | Stock            | 0mph               | 0mph         |
| Subaru    | Impreza 2017-20               | EyeSight          | Stock            | 0mph               | 0mph         |
| Subaru    | Legacy 2015-18                | EyeSight          | Stock            | 0mph               | 0mph         |
| Subaru    | Levorg 2016                   | EyeSight          | Stock            | 0mph               | 0mph         |
| Subaru    | Outback 2015-19               | EyeSight          | Stock            | 0mph               | 0mph         |
| Volkswagen| Arteon 2021<sup>4</sup>       | Driver Assistance | Stock            | 0mph               | 0mph         |
| Volkswagen| Atlas 2018-19                 | Driver Assistance | Stock            | 0mph               | 0mph         |
| Volkswagen| California 2021<sup>4</sup>   | Driver Assistance | Stock            | 0mph               | 32mph        |
| Volkswagen| e-Golf 2014, 2019-20          | Driver Assistance | Stock            | 0mph               | 0mph         |
| Volkswagen| Golf 2015-20                  | Driver Assistance | Stock            | 0mph               | 0mph         |
| Volkswagen| Golf Alltrack 2017-18         | Driver Assistance | Stock            | 0mph               | 0mph         |
| Volkswagen| Golf GTE 2016                 | Driver Assistance | Stock            | 0mph               | 0mph         |
| Volkswagen| Golf GTI 2018-20              | Driver Assistance | Stock            | 0mph               | 0mph         |
| Volkswagen| Golf R 2016-19                | Driver Assistance | Stock            | 0mph               | 0mph         |
| Volkswagen| Golf SportsVan 2016           | Driver Assistance | Stock            | 0mph               | 0mph         |
| Volkswagen| Golf SportWagen 2015          | Driver Assistance | Stock            | 0mph               | 0mph         |
| Volkswagen| Jetta 2018-20                 | Driver Assistance | Stock            | 0mph               | 0mph         |
| Volkswagen| Jetta GLI 2021                | Driver Assistance | Stock            | 0mph               | 0mph         |
| Volkswagen| Passat 2016-18<sup>3</sup>    | Driver Assistance | Stock            | 0mph               | 0mph         |
| Volkswagen| Polo 2020                     | Driver Assistance | Stock            | 0mph               | 0mph         |
| Volkswagen| T-Cross 2021<sup>4</sup>      | Driver Assistance | Stock            | 0mph               | 0mph         |
| Volkswagen| T-Roc 2021<sup>4</sup>        | Driver Assistance | Stock            | 0mph               | 0mph         |
| Volkswagen| Taos 2022<sup>4</sup>         | Driver Assistance | Stock            | 0mph               | 0mph         |
| Volkswagen| Tiguan 2020                   | Driver Assistance | Stock            | 0mph               | 0mph         |
| Volkswagen| Touran 2017                   | Driver Assistance | Stock            | 0mph               | 0mph         |
=======
| Make      | Model (US Market Reference)     | Supported Package | ACC              | No ACC accel below | No ALC below |
| ----------| --------------------------------| ------------------| -----------------| -------------------| -------------|
| Audi      | A3 2014-19                      | ACC + Lane Assist | Stock            | 0mph               | 0mph         |
| Audi      | A3 Sportback e-tron 2017-18     | ACC + Lane Assist | Stock            | 0mph               | 0mph         |
| Audi      | Q2 2018                         | ACC + Lane Assist | Stock            | 0mph               | 0mph         |
| Audi      | Q3 2020-21                      | ACC + Lane Assist | Stock            | 0mph               | 0mph         |
| Audi      | S3 2015                         | ACC + Lane Assist | Stock            | 0mph               | 0mph         |
| Buick     | Regal 2018<sup>1</sup>          | Adaptive Cruise   | openpilot        | 0mph               | 7mph         |
| Cadillac  | ATS 2018<sup>1</sup>            | Adaptive Cruise   | openpilot        | 0mph               | 7mph         |
| Cadillac  | Escalade ESV 2016<sup>1</sup>   | ACC + LKAS        | openpilot        | 0mph               | 7mph         |
| Chevrolet | Malibu 2017<sup>1</sup>         | Adaptive Cruise   | openpilot        | 0mph               | 7mph         |
| Chevrolet | Volt 2017-18<sup>1</sup>        | Adaptive Cruise   | openpilot        | 0mph               | 7mph         |
| Chrysler  | Pacifica 2017-18                | Adaptive Cruise   | Stock            | 0mph               | 9mph         |
| Chrysler  | Pacifica 2020                   | Adaptive Cruise   | Stock            | 0mph               | 39mph        |
| Chrysler  | Pacifica Hybrid 2017-18         | Adaptive Cruise   | Stock            | 0mph               | 9mph         |
| Chrysler  | Pacifica Hybrid 2019-21         | Adaptive Cruise   | Stock            | 0mph               | 39mph        |
| Genesis   | G70 2018                        | All               | Stock            | 0mph               | 0mph         |
| Genesis   | G70 2020                        | All               | Stock            | 0mph               | 0mph         |
| Genesis   | G80 2018                        | All               | Stock            | 0mph               | 0mph         |
| Genesis   | G90 2018                        | All               | Stock            | 0mph               | 0mph         |
| GMC       | Acadia 2018<sup>1</sup>         | Adaptive Cruise   | openpilot        | 0mph               | 7mph         |
| Holden    | Astra 2017<sup>1</sup>          | Adaptive Cruise   | openpilot        | 0mph               | 7mph         |
| Hyundai   | Elantra 2017-19                 | SCC + LKAS        | Stock            | 19mph              | 34mph        |
| Hyundai   | Elantra 2021                    | SCC + LKAS        | Stock            | 0mph               | 0mph         |
| Hyundai   | Elantra Hybrid 2021             | SCC + LKAS        | Stock            | 0mph               | 0mph         |
| Hyundai   | Genesis 2015-16                 | SCC + LKAS        | Stock            | 19mph              | 37mph        |
| Hyundai   | Ioniq Electric 2019             | SCC + LKAS        | Stock            | 0mph               | 32mph        |
| Hyundai   | Ioniq Electric 2020             | SCC + LKAS        | Stock            | 0mph               | 0mph         |
| Hyundai   | Ioniq Hybrid 2017-19            | SCC + LKAS        | Stock            | 0mph               | 32mph        |
| Hyundai   | Ioniq Hybrid 2020-22            | SCC + LFA         | Stock            | 0mph               | 0mph         |
| Hyundai   | Ioniq PHEV 2020-21              | SCC + LKAS        | Stock            | 0mph               | 0mph         |
| Hyundai   | Kona 2020                       | SCC + LKAS        | Stock            | 0mph               | 0mph         |
| Hyundai   | Kona EV 2018-19                 | SCC + LKAS        | Stock            | 0mph               | 0mph         |
| Hyundai   | Kona Hybrid 2020                | SCC + LKAS        | Stock            | 0mph               | 0mph         |
| Hyundai   | Santa Fe 2019-20                | All               | Stock            | 0mph               | 0mph         |
| Hyundai   | Santa Fe 2021-22                | All               | Stock            | 0mph               | 0mph         |
| Hyundai   | Santa Fe Hybrid 2022            | All               | Stock            | 0mph               | 0mph         |
| Hyundai   | Santa Fe Plug-in Hybrid 2022    | All               | Stock            | 0mph               | 0mph         |
| Hyundai   | Sonata 2018-2019                | SCC + LKAS        | Stock            | 0mph               | 0mph         |
| Hyundai   | Sonata Hybrid 2021-22           | All               | Stock            | 0mph               | 0mph         |
| Hyundai   | Veloster 2019-20                | SCC + LKAS        | Stock            | 5mph               | 0mph         |
| Jeep      | Grand Cherokee 2016-18          | Adaptive Cruise   | Stock            | 0mph               | 9mph         |
| Jeep      | Grand Cherokee 2019-20          | Adaptive Cruise   | Stock            | 0mph               | 39mph        |
| Kia       | Ceed 2019                       | SCC + LKAS        | Stock            | 0mph               | 0mph         |
| Kia       | Forte 2018-21                   | SCC + LKAS        | Stock            | 0mph               | 0mph         |
| Kia       | K5 2021-22                      | SCC + LFA         | Stock            | 0mph               | 0mph         |
| Kia       | Niro EV 2019-22                 | All               | Stock            | 0mph               | 0mph         |
| Kia       | Niro Hybrid 2021                | SCC + LKAS        | Stock            | 0mph               | 0mph         |
| Kia       | Niro PHEV 2019                  | SCC + LKAS        | Stock            | 10mph              | 32mph        |
| Kia       | Optima 2017                     | SCC + LKAS        | Stock            | 0mph               | 32mph        |
| Kia       | Optima 2019                     | SCC + LKAS        | Stock            | 0mph               | 0mph         |
| Kia       | Seltos 2021                     | SCC + LKAS        | Stock            | 0mph               | 0mph         |
| Kia       | Sorento 2018-19                 | SCC + LKAS        | Stock            | 0mph               | 0mph         |
| Kia       | Stinger 2018                    | SCC + LKAS        | Stock            | 0mph               | 0mph         |
| Kia       | Telluride 2020                  | SCC + LKAS        | Stock            | 0mph               | 0mph         |
| Mazda     | CX-9 2021                       | All               | Stock            | 0mph               | 28mph        |
| Nissan    | Altima 2019-20                  | ProPILOT          | Stock            | 0mph               | 0mph         |
| Nissan    | Leaf 2018-22                    | ProPILOT          | Stock            | 0mph               | 0mph         |
| Nissan    | Rogue 2018-20                   | ProPILOT          | Stock            | 0mph               | 0mph         |
| Nissan    | X-Trail 2017                    | ProPILOT          | Stock            | 0mph               | 0mph         |
| SEAT      | Ateca 2018                      | Driver Assistance | Stock            | 0mph               | 0mph         |
| SEAT      | Leon 2014-2020                  | Driver Assistance | Stock            | 0mph               | 0mph         |
| Subaru    | Ascent 2019                     | EyeSight          | Stock            | 0mph               | 0mph         |
| Subaru    | Crosstrek 2018-20               | EyeSight          | Stock            | 0mph               | 0mph         |
| Subaru    | Forester 2019-21                | EyeSight          | Stock            | 0mph               | 0mph         |
| Subaru    | Impreza 2017-19                 | EyeSight          | Stock            | 0mph               | 0mph         |
| Škoda     | Kamiq 2021<sup>2</sup>          | Driver Assistance | Stock            | 0mph               | 0mph         |
| Škoda     | Karoq 2019                      | Driver Assistance | Stock            | 0mph               | 0mph         |
| Škoda     | Kodiaq 2018-19                  | Driver Assistance | Stock            | 0mph               | 0mph         |
| Škoda     | Octavia 2015, 2018-19           | Driver Assistance | Stock            | 0mph               | 0mph         |
| Škoda     | Octavia RS 2016                 | Driver Assistance | Stock            | 0mph               | 0mph         |
| Škoda     | Scala 2020                      | Driver Assistance | Stock            | 0mph               | 0mph         |
| Škoda     | Superb 2015-18                  | Driver Assistance | Stock            | 0mph               | 0mph         |
| Volkswagen| Arteon 2018, 2021<sup>4</sup>   | Driver Assistance | Stock            | 0mph               | 0mph         |
| Volkswagen| Atlas 2018-19, 2022<sup>4</sup> | Driver Assistance | Stock            | 0mph               | 0mph         |
| Volkswagen| California 2021<sup>4</sup>     | Driver Assistance | Stock            | 0mph               | 32mph        |
| Volkswagen| e-Golf 2014, 2019-20            | Driver Assistance | Stock            | 0mph               | 0mph         |
| Volkswagen| Golf 2015-20                    | Driver Assistance | Stock            | 0mph               | 0mph         |
| Volkswagen| Golf Alltrack 2017-18           | Driver Assistance | Stock            | 0mph               | 0mph         |
| Volkswagen| Golf GTE 2016                   | Driver Assistance | Stock            | 0mph               | 0mph         |
| Volkswagen| Golf GTI 2018-20                | Driver Assistance | Stock            | 0mph               | 0mph         |
| Volkswagen| Golf R 2016-19                  | Driver Assistance | Stock            | 0mph               | 0mph         |
| Volkswagen| Golf SportsVan 2016             | Driver Assistance | Stock            | 0mph               | 0mph         |
| Volkswagen| Golf SportWagen 2015            | Driver Assistance | Stock            | 0mph               | 0mph         |
| Volkswagen| Jetta 2018-20                   | Driver Assistance | Stock            | 0mph               | 0mph         |
| Volkswagen| Jetta GLI 2021                  | Driver Assistance | Stock            | 0mph               | 0mph         |
| Volkswagen| Passat 2016-18<sup>3</sup>      | Driver Assistance | Stock            | 0mph               | 0mph         |
| Volkswagen| Polo 2020                       | Driver Assistance | Stock            | 0mph               | 0mph         |
| Volkswagen| T-Cross 2021<sup>4</sup>        | Driver Assistance | Stock            | 0mph               | 0mph         |
| Volkswagen| T-Roc 2021<sup>4</sup>          | Driver Assistance | Stock            | 0mph               | 0mph         |
| Volkswagen| Taos 2022<sup>4</sup>           | Driver Assistance | Stock            | 0mph               | 0mph         |
| Volkswagen| Tiguan 2020                     | Driver Assistance | Stock            | 0mph               | 0mph         |
| Volkswagen| Touran 2017                     | Driver Assistance | Stock            | 0mph               | 0mph         |
>>>>>>> 06541abd

<sup>1</sup>Requires an [OBD-II car harness](https://comma.ai/shop/products/comma-car-harness) and [community built ASCM harness](https://github.com/commaai/openpilot/wiki/GM#hardware). ***NOTE: disconnecting the ASCM disables Automatic Emergency Braking (AEB).*** <br />
<sup>2</sup>Not including the China market Kamiq, which is based on the (currently) unsupported PQ34 platform. <br />
<sup>3</sup>Not including the USA/China market Passat, which is based on the (currently) unsupported PQ35/NMS platform. <br />
<sup>4</sup>Model-years 2021 and beyond may have a new camera harness design, which isn't yet available from the comma store. Before ordering,
remove the Lane Assist camera cover and check to see if the connector is black (older design) or light brown (newer design). For the newer design,
in the interim, choose "VW J533 Development" from the vehicle drop-down for a harness that integrates at the CAN gateway inside the dashboard.<br />
Community Maintained Cars and Features are not verified by comma to meet our [safety model](SAFETY.md). Be extra cautious using them.

To promote a car from community maintained, it must meet a few requirements. We must own one from the brand, we must sell the harness for it, has full ISO26262 in both panda and openpilot, there must be a path forward for longitudinal control, it must have AEB still enabled, and it must support fingerprinting 2.0

Although they're not upstream, the community has openpilot running on other makes and models. See the 'Community Supported Models' section of each make [on our wiki](https://wiki.comma.ai/).<|MERGE_RESOLUTION|>--- conflicted
+++ resolved
@@ -80,104 +80,6 @@
 
 ## Community Maintained Cars and Features
 
-<<<<<<< HEAD
-| Make      | Model (US Market Reference)   | Supported Package | ACC              | No ACC accel below | No ALC below |
-| ----------| ------------------------------| ------------------| -----------------| -------------------| -------------|
-| Audi      | A3 2014-19                    | ACC + Lane Assist | Stock            | 0mph               | 0mph         |
-| Audi      | A3 Sportback e-tron 2017-18   | ACC + Lane Assist | Stock            | 0mph               | 0mph         |
-| Audi      | Q2 2018                       | ACC + Lane Assist | Stock            | 0mph               | 0mph         |
-| Audi      | Q3 2020-21                    | ACC + Lane Assist | Stock            | 0mph               | 0mph         |
-| Audi      | S3 2015                       | ACC + Lane Assist | Stock            | 0mph               | 0mph         |
-| Buick     | Regal 2018<sup>1</sup>        | Adaptive Cruise   | openpilot        | 0mph               | 7mph         |
-| Cadillac  | ATS 2018<sup>1</sup>          | Adaptive Cruise   | openpilot        | 0mph               | 7mph         |
-| Cadillac  | Escalade ESV 2016<sup>1</sup> | ACC + LKAS        | openpilot        | 0mph               | 7mph         |
-| Chevrolet | Malibu 2017<sup>1</sup>       | Adaptive Cruise   | openpilot        | 0mph               | 7mph         |
-| Chevrolet | Volt 2017-18<sup>1</sup>      | Adaptive Cruise   | openpilot        | 0mph               | 7mph         |
-| Chrysler  | Pacifica 2017-18              | Adaptive Cruise   | Stock            | 0mph               | 9mph         |
-| Chrysler  | Pacifica 2020                 | Adaptive Cruise   | Stock            | 0mph               | 39mph        |
-| Chrysler  | Pacifica Hybrid 2017-18       | Adaptive Cruise   | Stock            | 0mph               | 9mph         |
-| Chrysler  | Pacifica Hybrid 2019-21       | Adaptive Cruise   | Stock            | 0mph               | 39mph        |
-| Genesis   | G70 2018                      | All               | Stock            | 0mph               | 0mph         |
-| Genesis   | G70 2020                      | All               | Stock            | 0mph               | 0mph         |
-| Genesis   | G80 2018                      | All               | Stock            | 0mph               | 0mph         |
-| Genesis   | G90 2018                      | All               | Stock            | 0mph               | 0mph         |
-| GMC       | Acadia 2018<sup>1</sup>       | Adaptive Cruise   | openpilot        | 0mph               | 7mph         |
-| Holden    | Astra 2017<sup>1</sup>        | Adaptive Cruise   | openpilot        | 0mph               | 7mph         |
-| Hyundai   | Elantra 2017-19               | SCC + LKAS        | Stock            | 19mph              | 34mph        |
-| Hyundai   | Elantra 2021                  | SCC + LKAS        | Stock            | 0mph               | 0mph         |
-| Hyundai   | Elantra Hybrid 2021           | SCC + LKAS        | Stock            | 0mph               | 0mph         |
-| Hyundai   | Genesis 2015-16               | SCC + LKAS        | Stock            | 19mph              | 37mph        |
-| Hyundai   | Ioniq Electric 2019           | SCC + LKAS        | Stock            | 0mph               | 32mph        |
-| Hyundai   | Ioniq Electric 2020           | SCC + LKAS        | Stock            | 0mph               | 0mph         |
-| Hyundai   | Ioniq Hybrid 2017-19          | SCC + LKAS        | Stock            | 0mph               | 32mph        |
-| Hyundai   | Ioniq Hybrid 2020-22          | SCC + LFA         | Stock            | 0mph               | 0mph         |
-| Hyundai   | Ioniq PHEV 2020-21            | SCC + LKAS        | Stock            | 0mph               | 0mph         |
-| Hyundai   | Kona 2020                     | SCC + LKAS        | Stock            | 0mph               | 0mph         |
-| Hyundai   | Kona EV 2018-19               | SCC + LKAS        | Stock            | 0mph               | 0mph         |
-| Hyundai   | Kona Hybrid 2020              | SCC + LKAS        | Stock            | 0mph               | 0mph         |
-| Hyundai   | Santa Fe 2019-20              | All               | Stock            | 0mph               | 0mph         |
-| Hyundai   | Santa Fe 2021-22              | All               | Stock            | 0mph               | 0mph         |
-| Hyundai   | Santa Fe Hybrid 2022          | All               | Stock            | 0mph               | 0mph         |
-| Hyundai   | Sonata 2018-2019              | SCC + LKAS        | Stock            | 0mph               | 0mph         |
-| Hyundai   | Sonata Hybrid 2021-22         | All               | Stock            | 0mph               | 0mph         |
-| Hyundai   | Veloster 2019-20              | SCC + LKAS        | Stock            | 5mph               | 0mph         |
-| Jeep      | Grand Cherokee 2016-18        | Adaptive Cruise   | Stock            | 0mph               | 9mph         |
-| Jeep      | Grand Cherokee 2019-20        | Adaptive Cruise   | Stock            | 0mph               | 39mph        |
-| Kia       | Ceed 2019                     | SCC + LKAS        | Stock            | 0mph               | 0mph         |
-| Kia       | Forte 2018-21                 | SCC + LKAS        | Stock            | 0mph               | 0mph         |
-| Kia       | K5 2021-22                    | SCC + LFA         | Stock            | 0mph               | 0mph         |
-| Kia       | Niro EV 2019-21               | SCC + LKAS        | Stock            | 0mph               | 0mph         |
-| Kia       | Niro Hybrid 2021              | SCC + LKAS        | Stock            | 0mph               | 0mph         |
-| Kia       | Niro PHEV 2019                | SCC + LKAS        | Stock            | 10mph              | 32mph        |
-| Kia       | Optima 2017                   | SCC + LKAS        | Stock            | 0mph               | 32mph        |
-| Kia       | Optima 2019                   | SCC + LKAS        | Stock            | 0mph               | 0mph         |
-| Kia       | Seltos 2021                   | SCC + LKAS        | Stock            | 0mph               | 0mph         |
-| Kia       | Sorento 2018-19               | SCC + LKAS        | Stock            | 0mph               | 0mph         |
-| Kia       | Stinger 2018                  | SCC + LKAS        | Stock            | 0mph               | 0mph         |
-| Kia       | Telluride 2020                | SCC + LKAS        | Stock            | 0mph               | 0mph         |
-| Mazda     | CX-9 2021                     | All               | Stock            | 0mph               | 28mph        |
-| Nissan    | Altima 2019-20                | ProPILOT          | Stock            | 0mph               | 0mph         |
-| Nissan    | Leaf 2018-22                  | ProPILOT          | Stock            | 0mph               | 0mph         |
-| Nissan    | Rogue 2018-20                 | ProPILOT          | Stock            | 0mph               | 0mph         |
-| Nissan    | X-Trail 2017                  | ProPILOT          | Stock            | 0mph               | 0mph         |
-| SEAT      | Ateca 2018                    | Driver Assistance | Stock            | 0mph               | 0mph         |
-| SEAT      | Leon 2014-2020                | Driver Assistance | Stock            | 0mph               | 0mph         |
-| Škoda     | Kamiq 2021<sup>2</sup>        | Driver Assistance | Stock            | 0mph               | 0mph         |
-| Škoda     | Karoq 2019                    | Driver Assistance | Stock            | 0mph               | 0mph         |
-| Škoda     | Kodiaq 2018-19                | Driver Assistance | Stock            | 0mph               | 0mph         |
-| Škoda     | Octavia 2015, 2018-19         | Driver Assistance | Stock            | 0mph               | 0mph         |
-| Škoda     | Octavia RS 2016               | Driver Assistance | Stock            | 0mph               | 0mph         |
-| Škoda     | Scala 2020                    | Driver Assistance | Stock            | 0mph               | 0mph         |
-| Škoda     | Superb 2015-18                | Driver Assistance | Stock            | 0mph               | 0mph         |
-| Subaru    | Ascent 2019-20                | EyeSight          | Stock            | 0mph               | 0mph         |
-| Subaru    | Crosstrek 2018-20             | EyeSight          | Stock            | 0mph               | 0mph         |
-| Subaru    | Crosstrek Hybrid 2020         | EyeSight          | Stock            | 0mph               | 0mph         |
-| Subaru    | Forester 2017-21              | EyeSight          | Stock            | 0mph               | 0mph         |
-| Subaru    | Impreza 2017-20               | EyeSight          | Stock            | 0mph               | 0mph         |
-| Subaru    | Legacy 2015-18                | EyeSight          | Stock            | 0mph               | 0mph         |
-| Subaru    | Levorg 2016                   | EyeSight          | Stock            | 0mph               | 0mph         |
-| Subaru    | Outback 2015-19               | EyeSight          | Stock            | 0mph               | 0mph         |
-| Volkswagen| Arteon 2021<sup>4</sup>       | Driver Assistance | Stock            | 0mph               | 0mph         |
-| Volkswagen| Atlas 2018-19                 | Driver Assistance | Stock            | 0mph               | 0mph         |
-| Volkswagen| California 2021<sup>4</sup>   | Driver Assistance | Stock            | 0mph               | 32mph        |
-| Volkswagen| e-Golf 2014, 2019-20          | Driver Assistance | Stock            | 0mph               | 0mph         |
-| Volkswagen| Golf 2015-20                  | Driver Assistance | Stock            | 0mph               | 0mph         |
-| Volkswagen| Golf Alltrack 2017-18         | Driver Assistance | Stock            | 0mph               | 0mph         |
-| Volkswagen| Golf GTE 2016                 | Driver Assistance | Stock            | 0mph               | 0mph         |
-| Volkswagen| Golf GTI 2018-20              | Driver Assistance | Stock            | 0mph               | 0mph         |
-| Volkswagen| Golf R 2016-19                | Driver Assistance | Stock            | 0mph               | 0mph         |
-| Volkswagen| Golf SportsVan 2016           | Driver Assistance | Stock            | 0mph               | 0mph         |
-| Volkswagen| Golf SportWagen 2015          | Driver Assistance | Stock            | 0mph               | 0mph         |
-| Volkswagen| Jetta 2018-20                 | Driver Assistance | Stock            | 0mph               | 0mph         |
-| Volkswagen| Jetta GLI 2021                | Driver Assistance | Stock            | 0mph               | 0mph         |
-| Volkswagen| Passat 2016-18<sup>3</sup>    | Driver Assistance | Stock            | 0mph               | 0mph         |
-| Volkswagen| Polo 2020                     | Driver Assistance | Stock            | 0mph               | 0mph         |
-| Volkswagen| T-Cross 2021<sup>4</sup>      | Driver Assistance | Stock            | 0mph               | 0mph         |
-| Volkswagen| T-Roc 2021<sup>4</sup>        | Driver Assistance | Stock            | 0mph               | 0mph         |
-| Volkswagen| Taos 2022<sup>4</sup>         | Driver Assistance | Stock            | 0mph               | 0mph         |
-| Volkswagen| Tiguan 2020                   | Driver Assistance | Stock            | 0mph               | 0mph         |
-| Volkswagen| Touran 2017                   | Driver Assistance | Stock            | 0mph               | 0mph         |
-=======
 | Make      | Model (US Market Reference)     | Supported Package | ACC              | No ACC accel below | No ALC below |
 | ----------| --------------------------------| ------------------| -----------------| -------------------| -------------|
 | Audi      | A3 2014-19                      | ACC + Lane Assist | Stock            | 0mph               | 0mph         |
@@ -240,10 +142,14 @@
 | Nissan    | X-Trail 2017                    | ProPILOT          | Stock            | 0mph               | 0mph         |
 | SEAT      | Ateca 2018                      | Driver Assistance | Stock            | 0mph               | 0mph         |
 | SEAT      | Leon 2014-2020                  | Driver Assistance | Stock            | 0mph               | 0mph         |
-| Subaru    | Ascent 2019                     | EyeSight          | Stock            | 0mph               | 0mph         |
+| Subaru    | Ascent 2019-20                  | EyeSight          | Stock            | 0mph               | 0mph         |
 | Subaru    | Crosstrek 2018-20               | EyeSight          | Stock            | 0mph               | 0mph         |
-| Subaru    | Forester 2019-21                | EyeSight          | Stock            | 0mph               | 0mph         |
-| Subaru    | Impreza 2017-19                 | EyeSight          | Stock            | 0mph               | 0mph         |
+| Subaru    | Crosstrek Hybrid 2020           | EyeSight          | Stock            | 0mph               | 0mph         |
+| Subaru    | Forester 2017-21                | EyeSight          | Stock            | 0mph               | 0mph         |
+| Subaru    | Impreza 2017-20                 | EyeSight          | Stock            | 0mph               | 0mph         |
+| Subaru    | Legacy 2015-18                  | EyeSight          | Stock            | 0mph               | 0mph         |
+| Subaru    | Levorg 2016                     | EyeSight          | Stock            | 0mph               | 0mph         |
+| Subaru    | Outback 2015-19                 | EyeSight          | Stock            | 0mph               | 0mph         |
 | Škoda     | Kamiq 2021<sup>2</sup>          | Driver Assistance | Stock            | 0mph               | 0mph         |
 | Škoda     | Karoq 2019                      | Driver Assistance | Stock            | 0mph               | 0mph         |
 | Škoda     | Kodiaq 2018-19                  | Driver Assistance | Stock            | 0mph               | 0mph         |
@@ -271,7 +177,6 @@
 | Volkswagen| Taos 2022<sup>4</sup>           | Driver Assistance | Stock            | 0mph               | 0mph         |
 | Volkswagen| Tiguan 2020                     | Driver Assistance | Stock            | 0mph               | 0mph         |
 | Volkswagen| Touran 2017                     | Driver Assistance | Stock            | 0mph               | 0mph         |
->>>>>>> 06541abd
 
 <sup>1</sup>Requires an [OBD-II car harness](https://comma.ai/shop/products/comma-car-harness) and [community built ASCM harness](https://github.com/commaai/openpilot/wiki/GM#hardware). ***NOTE: disconnecting the ASCM disables Automatic Emergency Braking (AEB).*** <br />
 <sup>2</sup>Not including the China market Kamiq, which is based on the (currently) unsupported PQ34 platform. <br />
