--- conflicted
+++ resolved
@@ -113,19 +113,12 @@
 
   if new_version:
     try:
-<<<<<<< HEAD
       with open(os.path.join(FINALIZED, "RELEASES_SUBARU.md"), "rb") as f:
-        r = f.read()
-      r = r[:r.find(b'\n\n')]  # Slice latest release notes
-      params.put("ReleaseNotes", r + b"\n")
-=======
-      with open(os.path.join(FINALIZED, "RELEASES.md"), "rb") as f:
         r = f.read().split(b'\n\n', 1)[0]  # Slice latest release notes
       try:
         params.put("ReleaseNotes", parse_markdown(r.decode("utf-8")))
       except Exception:
         params.put("ReleaseNotes", r + b"\n")
->>>>>>> 08078acb
     except Exception:
       params.put("ReleaseNotes", "")
     params.put_bool("UpdateAvailable", True)
