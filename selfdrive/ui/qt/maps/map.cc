#include "selfdrive/ui/qt/maps/map.h"

#include <cmath>

#include <QDebug>

#include "selfdrive/common/util.h"
#include "selfdrive/common/swaglog.h"
#include "selfdrive/ui/ui.h"
#include "selfdrive/ui/qt/util.h"
#include "selfdrive/ui/qt/maps/map_helpers.h"
#include "selfdrive/ui/qt/request_repeater.h"


const int PAN_TIMEOUT = 100;
const bool DRAW_MODEL_PATH = false;
const qreal REROUTE_DISTANCE = 25;
const float MANEUVER_TRANSITION_THRESHOLD = 10;

const float MAX_ZOOM = 17;
const float MIN_ZOOM = 14;
const float MAX_PITCH = 50;
const float MIN_PITCH = 0;
const float MAP_SCALE = 2;


MapWindow::MapWindow(const QMapboxGLSettings &settings) : m_settings(settings) {
  if (DRAW_MODEL_PATH) {
    sm = new SubMaster({"liveLocationKalman", "modelV2"});
  } else {
    sm = new SubMaster({"liveLocationKalman"});
  }

  timer = new QTimer(this);
  QObject::connect(timer, SIGNAL(timeout()), this, SLOT(timerUpdate()));

  recompute_timer = new QTimer(this);
  recompute_timer->start(1000);
  QObject::connect(recompute_timer, SIGNAL(timeout()), this, SLOT(recomputeRoute()));

  // Instructions
  map_instructions = new MapInstructions(this);
  QObject::connect(this, &MapWindow::instructionsChanged, map_instructions, &MapInstructions::updateInstructions);
  QObject::connect(this, &MapWindow::distanceChanged, map_instructions, &MapInstructions::updateDistance);
  map_instructions->setFixedWidth(width());
  map_instructions->setVisible(false);

  map_eta = new MapETA(this);
  QObject::connect(this, &MapWindow::ETAChanged, map_eta, &MapETA::updateETA);

  const int h = 120;
  map_eta->setFixedHeight(h);
  map_eta->move(25, 1080 - h);
  map_eta->setVisible(false);

  // Routing
  QVariantMap parameters;
  parameters["mapbox.access_token"] = m_settings.accessToken();

  geoservice_provider = new QGeoServiceProvider("mapbox", parameters);
  routing_manager = geoservice_provider->routingManager();
  if (routing_manager == nullptr) {
    qDebug() << geoservice_provider->errorString();
    assert(routing_manager);
  }
  QObject::connect(routing_manager, &QGeoRoutingManager::finished, this, &MapWindow::routeCalculated);

  auto last_gps_position = coordinate_from_param("LastGPSPosition");
  if (last_gps_position) {
    last_position = *last_gps_position;
  }

  grabGesture(Qt::GestureType::PinchGesture);
}

MapWindow::~MapWindow() {
  makeCurrent();
}

void MapWindow::initLayers() {
  // This doesn't work from initializeGL
  if (!m_map->layerExists("modelPathLayer")) {
    QVariantMap modelPath;
    modelPath["id"] = "modelPathLayer";
    modelPath["type"] = "line";
    modelPath["source"] = "modelPathSource";
    m_map->addLayer(modelPath);
    m_map->setPaintProperty("modelPathLayer", "line-color", QColor("red"));
    m_map->setPaintProperty("modelPathLayer", "line-width", 5.0);
    m_map->setLayoutProperty("modelPathLayer", "line-cap", "round");
  }
  if (!m_map->layerExists("navLayer")) {
    QVariantMap nav;
    nav["id"] = "navLayer";
    nav["type"] = "line";
    nav["source"] = "navSource";
    m_map->addLayer(nav, "road-intersection");
    m_map->setPaintProperty("navLayer", "line-color", QColor("#31a1ee"));
    m_map->setPaintProperty("navLayer", "line-width", 7.5);
    m_map->setLayoutProperty("navLayer", "line-cap", "round");
  }
  if (!m_map->layerExists("carPosLayer")) {
    m_map->addImage("label-arrow", QImage("../assets/images/triangle.svg"));

    QVariantMap carPos;
    carPos["id"] = "carPosLayer";
    carPos["type"] = "symbol";
    carPos["source"] = "carPosSource";
    m_map->addLayer(carPos);
    m_map->setLayoutProperty("carPosLayer", "icon-pitch-alignment", "map");
    m_map->setLayoutProperty("carPosLayer", "icon-image", "label-arrow");
    m_map->setLayoutProperty("carPosLayer", "icon-size", 0.5);
    m_map->setLayoutProperty("carPosLayer", "icon-ignore-placement", true);
    m_map->setLayoutProperty("carPosLayer", "icon-allow-overlap", true);
    m_map->setLayoutProperty("carPosLayer", "symbol-sort-key", 0);
  }
}

void MapWindow::timerUpdate() {
  loaded_once = loaded_once || m_map->isFullyLoaded();
  if (!loaded_once) {
    map_instructions->showError("Map loading");
    return;
  }

  initLayers();

  sm->update(0);
  if (sm->updated("liveLocationKalman")) {
    auto location = (*sm)["liveLocationKalman"].getLiveLocationKalman();
    gps_ok = location.getGpsOK();

    bool localizer_valid = location.getStatus() == cereal::LiveLocationKalman::Status::VALID;

    if (localizer_valid) {
      auto pos = location.getPositionGeodetic();
      auto orientation = location.getOrientationNED();

      float velocity = location.getVelocityCalibrated().getValue()[0];
      float bearing = RAD2DEG(orientation.getValue()[2]);
      auto coordinate = QMapbox::Coordinate(pos.getValue()[0], pos.getValue()[1]);

      last_position = coordinate;
      last_bearing = bearing;

      if (pan_counter == 0) {
        m_map->setCoordinate(coordinate);
        m_map->setBearing(bearing);
      } else {
        pan_counter--;
      }

      if (zoom_counter == 0) {
        static FirstOrderFilter velocity_filter(velocity, 10, 0.1);
        m_map->setZoom(util::map_val<float>(velocity_filter.update(velocity), 0, 30, MAX_ZOOM, MIN_ZOOM));
      } else {
        zoom_counter--;
      }

      // Update current location marker
      auto point = coordinate_to_collection(coordinate);
      QMapbox::Feature feature1(QMapbox::Feature::PointType, point, {}, {});
      QVariantMap carPosSource;
      carPosSource["type"] = "geojson";
      carPosSource["data"] = QVariant::fromValue<QMapbox::Feature>(feature1);
      m_map->updateSource("carPosSource", carPosSource);

      // Update model path
      if (DRAW_MODEL_PATH) {
        auto model = (*sm)["modelV2"].getModelV2();
        auto path_points = model_to_collection(location.getCalibratedOrientationECEF(), location.getPositionECEF(), model.getPosition());
        QMapbox::Feature feature2(QMapbox::Feature::LineStringType, path_points, {}, {});
        QVariantMap modelPathSource;
        modelPathSource["type"] = "geojson";
        modelPathSource["data"] = QVariant::fromValue<QMapbox::Feature>(feature2);
        m_map->updateSource("modelPathSource", modelPathSource);
      }

      if (segment.isValid()) {
        // Show route instructions
        auto cur_maneuver = segment.maneuver();
        auto attrs = cur_maneuver.extendedAttributes();
        if (cur_maneuver.isValid() && attrs.contains("mapbox.banner_instructions")) {
          float along_geometry = distance_along_geometry(segment.path(), to_QGeoCoordinate(*last_position));
          float distance_to_maneuver = segment.distance() - along_geometry;
          emit distanceChanged(std::max(0.0f, distance_to_maneuver));

          m_map->setPitch(MAX_PITCH); // TODO: smooth pitching based on maneuver distance

          auto banner = attrs["mapbox.banner_instructions"].toList();
          if (banner.size()) {
            auto banner_0 = banner[0].toMap();
            float show_at = banner_0["distance_along_geometry"].toDouble();
            emit instructionsChanged(banner_0, distance_to_maneuver < show_at);
          }

          // Transition to next route segment
          if (distance_to_maneuver < -MANEUVER_TRANSITION_THRESHOLD) {
            auto next_segment = segment.nextRouteSegment();
            if (next_segment.isValid()) {
              segment = next_segment;

              recompute_backoff = std::max(0, recompute_backoff - 1);
              recompute_countdown = 0;
            } else {
              // Destination reached
              Params().remove("NavDestination");

              // Clear route if driving away from destination
              float d = segment.maneuver().position().distanceTo(to_QGeoCoordinate(*last_position));
              if (d > REROUTE_DISTANCE) {
                clearRoute();
              }
            }
          }
        }
      }
    } else {
      map_instructions->showError("Waiting for GPS");
    }
  }

  update();
}

void MapWindow::resizeGL(int w, int h) {
  map_instructions->setFixedWidth(width());
}

void MapWindow::initializeGL() {
  m_map.reset(new QMapboxGL(nullptr, m_settings, size(), 1));

  if (last_position) {
    m_map->setCoordinateZoom(*last_position, MAX_ZOOM);
  } else {
    m_map->setCoordinateZoom(QMapbox::Coordinate(64.31990695292795, -149.79038934046247), MIN_ZOOM);
  }

  m_map->setMargins({0, 350, 0, 50});
  m_map->setPitch(MIN_PITCH);
  m_map->setStyleUrl("mapbox://styles/commadotai/ckq7zp8ts1k0o17p8m6rv6cet");

  connect(m_map.data(), SIGNAL(needsRendering()), this, SLOT(update()));
  timer->start(100);
}

void MapWindow::paintGL() {
  if (!isVisible()) return;

  m_map->resize(size() / MAP_SCALE);
  m_map->setFramebufferObject(defaultFramebufferObject(), size());
  m_map->render();
}

static float get_time_typical(const QGeoRouteSegment &segment) {
  auto maneuver = segment.maneuver();
  auto attrs = maneuver.extendedAttributes();
  return attrs.contains("mapbox.duration_typical") ? attrs["mapbox.duration_typical"].toDouble() : segment.travelTime();
}


void MapWindow::recomputeRoute() {
  // Last position is valid if read from param or from GPS
  if (!last_position) {
    return;
  }

  bool should_recompute = shouldRecompute();
  auto new_destination = coordinate_from_param("NavDestination");

  if (!new_destination) {
    clearRoute();
    return;
  }

  if (*new_destination != nav_destination) {
    setVisible(true); // Show map on destination set/change
    // TODO: close sidebar
    should_recompute = true;
  }

  if (!should_recompute) updateETA(); // ETA is updated after recompute

  if (!gps_ok && segment.isValid()) return; // Don't recompute when gps drifts in tunnels

  // Only do API request when map is loaded
  if (!m_map.isNull()) {
    if (recompute_countdown == 0 && should_recompute) {
      recompute_countdown = std::pow(2, recompute_backoff);
      recompute_backoff = std::min(7, recompute_backoff + 1);
      calculateRoute(*new_destination);
    } else {
      recompute_countdown = std::max(0, recompute_countdown - 1);
    }
  }
}

void MapWindow::updateETA() {
  if (segment.isValid()) {
    float progress = distance_along_geometry(segment.path(), to_QGeoCoordinate(*last_position)) / segment.distance();
    float total_distance = segment.distance() * (1.0 - progress);
    float total_time = segment.travelTime() * (1.0 - progress);
    float total_time_typical = get_time_typical(segment) * (1.0 - progress);

    auto s = segment.nextRouteSegment();
    while (s.isValid()) {
      total_distance += s.distance();
      total_time += s.travelTime();
      total_time_typical += get_time_typical(s);

      s = s.nextRouteSegment();
    }

    emit ETAChanged(total_time, total_time_typical, total_distance);
  }
}

void MapWindow::calculateRoute(QMapbox::Coordinate destination) {
  LOGW("calculating route");
  nav_destination = destination;
  QGeoRouteRequest request(to_QGeoCoordinate(*last_position), to_QGeoCoordinate(destination));
  request.setFeatureWeight(QGeoRouteRequest::TrafficFeature, QGeoRouteRequest::AvoidFeatureWeight);

  if (last_bearing) {
    QVariantMap params;
    int bearing = ((int)(*last_bearing) + 360) % 360;
    params["bearing"] = bearing;
    request.setWaypointsMetadata({params});
  }

  routing_manager->calculateRoute(request);
}

void MapWindow::routeCalculated(QGeoRouteReply *reply) {
  LOGW("new route calculated");
  if (reply->routes().size() != 0) {
    route = reply->routes().at(0);
    segment = route.firstRouteSegment();

    auto route_points = coordinate_list_to_collection(route.path());
    QMapbox::Feature feature(QMapbox::Feature::LineStringType, route_points, {}, {});
    QVariantMap navSource;
    navSource["type"] = "geojson";
    navSource["data"] = QVariant::fromValue<QMapbox::Feature>(feature);
    m_map->updateSource("navSource", navSource);
    m_map->setLayoutProperty("navLayer", "visibility", "visible");

    updateETA();
  }

  reply->deleteLater();
}

void MapWindow::clearRoute() {
  segment = QGeoRouteSegment();
  nav_destination = QMapbox::Coordinate();

  if (!m_map.isNull()) {
    m_map->setLayoutProperty("navLayer", "visibility", "none");
    m_map->setPitch(MIN_PITCH);
  }

  map_instructions->hideIfNoError();
  map_eta->setVisible(false);
}


bool MapWindow::shouldRecompute() {
  if (!segment.isValid()) {
    return true;
  }

  // Compute closest distance to all line segments in the current path
  float min_d = REROUTE_DISTANCE + 1;
  auto path = segment.path();
  auto cur = to_QGeoCoordinate(*last_position);
  for (size_t i = 0; i < path.size() - 1; i++) {
    auto a = path[i];
    auto b = path[i+1];
    if (a.distanceTo(b) < 1.0) {
      continue;
    }
    min_d = std::min(min_d, minimum_distance(a, b, cur));
  }
  return min_d > REROUTE_DISTANCE;

  // TODO: Check for going wrong way in segment
}

void MapWindow::mousePressEvent(QMouseEvent *ev) {
  m_lastPos = ev->localPos();
  ev->accept();
}

void MapWindow::mouseMoveEvent(QMouseEvent *ev) {
  QPointF delta = ev->localPos() - m_lastPos;

  if (!delta.isNull()) {
    pan_counter = PAN_TIMEOUT;
    m_map->moveBy(delta / MAP_SCALE);
  }

  m_lastPos = ev->localPos();
  ev->accept();
}

void MapWindow::wheelEvent(QWheelEvent *ev) {
  if (ev->orientation() == Qt::Horizontal) {
      return;
  }

  float factor = ev->delta() / 1200.;
  if (ev->delta() < 0) {
      factor = factor > -1 ? factor : 1 / factor;
  }

  m_map->scaleBy(1 + factor, ev->pos() / MAP_SCALE);
  zoom_counter = PAN_TIMEOUT;
  ev->accept();
}

bool MapWindow::event(QEvent *event) {
  if (event->type() == QEvent::Gesture) {
    return gestureEvent(static_cast<QGestureEvent*>(event));
  }

  return QWidget::event(event);
}

bool MapWindow::gestureEvent(QGestureEvent *event) {
  if (QGesture *pinch = event->gesture(Qt::PinchGesture)) {
    pinchTriggered(static_cast<QPinchGesture *>(pinch));
  }
  return true;
}

void MapWindow::pinchTriggered(QPinchGesture *gesture) {
  QPinchGesture::ChangeFlags changeFlags = gesture->changeFlags();
  if (changeFlags & QPinchGesture::ScaleFactorChanged) {
    // TODO: figure out why gesture centerPoint doesn't work
    m_map->scaleBy(gesture->scaleFactor(), {width() / 2.0 / MAP_SCALE, height() / 2.0 / MAP_SCALE});
    zoom_counter = PAN_TIMEOUT;
  }
}

void MapWindow::offroadTransition(bool offroad) {
  if (!offroad) {
    auto dest = coordinate_from_param("NavDestination");
    setVisible(dest.has_value());
  }
  last_bearing = {};
}

MapInstructions::MapInstructions(QWidget * parent) : QWidget(parent) {
  QHBoxLayout *main_layout = new QHBoxLayout(this);
  main_layout->setContentsMargins(11, 50, 11, 11);
  {
    QVBoxLayout *layout = new QVBoxLayout;
    icon_01 = new QLabel;
    layout->addWidget(icon_01);
    layout->addStretch();
    main_layout->addLayout(layout);
  }

  {
    QWidget *w = new QWidget;
    QVBoxLayout *layout = new QVBoxLayout(w);

    distance = new QLabel;
    distance->setStyleSheet(R"(font-size: 90px;)");
    layout->addWidget(distance);

    primary = new QLabel;
    primary->setStyleSheet(R"(font-size: 60px;)");
    primary->setWordWrap(true);
    layout->addWidget(primary);

    secondary = new QLabel;
    secondary->setStyleSheet(R"(font-size: 50px;)");
    secondary->setWordWrap(true);
    layout->addWidget(secondary);

    lane_layout = new QHBoxLayout;
    layout->addLayout(lane_layout);

    main_layout->addWidget(w);
  }

  setStyleSheet(R"(
    * {
      color: white;
      font-family: "Inter";
    }
  )");

  QPalette pal = palette();
  pal.setColor(QPalette::Background, QColor(0, 0, 0, 150));
  setAutoFillBackground(true);
  setPalette(pal);
}

void MapInstructions::updateDistance(float d) {
  QString distance_str;

  if (QUIState::ui_state.scene.is_metric) {
    if (d > 500) {
      distance_str.setNum(d / 1000, 'f', 1);
      distance_str += " km";
    } else {
      distance_str.setNum(50 * int(d / 50));
      distance_str += " m";
    }
  } else {
    float miles = d * METER_2_MILE;
    float feet = d * METER_2_FOOT;

    if (feet > 500) {
      distance_str.setNum(miles, 'f', 1);
      distance_str += " mi";
    } else {
      distance_str.setNum(50 * int(feet / 50));
      distance_str += " ft";
    }
  }

  distance->setAlignment(Qt::AlignLeft);
  distance->setText(distance_str);
}

void MapInstructions::showError(QString error) {
  primary->setText("");
  distance->setText(error);
  distance->setAlignment(Qt::AlignCenter);

  secondary->setVisible(false);
  icon_01->setVisible(false);

  last_banner = {};
  error = true;

  setVisible(true);
  adjustSize();
}

void MapInstructions::updateInstructions(QMap<QString, QVariant> banner, bool full) {
  // Need multiple calls to adjustSize for it to properly resize
  // seems like it takes a little bit of time for the images to change and
  // the size can only be changed afterwards
  adjustSize();

  // Word wrap widgets need fixed width
  primary->setFixedWidth(width() - 250);
  secondary->setFixedWidth(width() - 250);

  if (banner == last_banner) return;
  QString primary_str, secondary_str;

  auto p = banner["primary"].toMap();
  primary_str += p["text"].toString();

  // Show arrow with direction
  if (p.contains("type")) {
    QString fn = "../assets/navigation/direction_" + p["type"].toString();
    if (p.contains("modifier")) {
      fn += "_" + p["modifier"].toString();
    }
    fn +=  + ".png";
    fn = fn.replace(' ', '_');

    QPixmap pix(fn);
    icon_01->setPixmap(pix.scaledToWidth(200, Qt::SmoothTransformation));
    icon_01->setSizePolicy(QSizePolicy(QSizePolicy::Fixed, QSizePolicy::Fixed));
    icon_01->setVisible(true);
  }

  // Parse components (e.g. lanes, exit number)
  auto components = p["components"].toList();
  QString icon_fn;
  for (auto &c : components) {
    auto cc = c.toMap();
    if (cc["type"].toString() == "icon") {
      icon_fn = cc["imageBaseURL"].toString() + "@3x.png";
    }
  }

  if (banner.contains("secondary") && full) {
    auto s = banner["secondary"].toMap();
    secondary_str += s["text"].toString();
  }

  clearLayout(lane_layout);
  bool has_lanes = false;

  if (banner.contains("sub") && full) {
    auto s = banner["sub"].toMap();
    auto components = s["components"].toList();
    for (auto &c : components) {
      auto cc = c.toMap();
      if (cc["type"].toString() == "lane") {
        has_lanes = true;

        bool left = false;
        bool straight = false;
        bool right = false;
        bool active = cc["active"].toBool();

        for (auto &dir : cc["directions"].toList()) {
          auto d = dir.toString();
          left |= d.contains("left");
          straight |= d.contains("straight");
          right |= d.contains("right");
        }

        // TODO: Make more images based on active direction and combined directions
        QString fn = "../assets/navigation/direction_";
        if (left) {
          fn += "turn_left";
        } else if (right) {
          fn += "turn_right";
        } else if (straight) {
          fn += "turn_straight";
        }

        QPixmap pix(fn + ".png");
        auto icon = new QLabel;
        icon->setPixmap(pix.scaledToWidth(active ? 125 : 75, Qt::SmoothTransformation));
        icon->setSizePolicy(QSizePolicy(QSizePolicy::Fixed, QSizePolicy::Fixed));
        lane_layout->addWidget(icon);
      }
    }
  }

  primary->setText(primary_str);
  secondary->setVisible(secondary_str.length() > 0);
  secondary->setText(secondary_str);

  last_banner = banner;
  error = false;

  show();
  adjustSize();
}

void MapInstructions::hideIfNoError() {
  if (!error) {
    hide();
  }
}

MapETA::MapETA(QWidget * parent) : QWidget(parent) {
  QHBoxLayout *main_layout = new QHBoxLayout(this);
<<<<<<< HEAD
  main_layout->setContentsMargins(20, 25, 20, 25);
=======
  main_layout->setContentsMargins(40, 25, 40, 25);
>>>>>>> 7f3bec03

  {
    QHBoxLayout *layout = new QHBoxLayout;
    eta = new QLabel;
    eta->setAlignment(Qt::AlignCenter);
    eta->setStyleSheet("font-weight:600");

    eta_unit = new QLabel;
    eta_unit->setAlignment(Qt::AlignCenter);

    layout->addWidget(eta);
    layout->addWidget(eta_unit);
<<<<<<< HEAD
    layout->addStretch();
    main_layout->addLayout(layout);
  }
  main_layout->addSpacing(30);
=======
    main_layout->addLayout(layout);
  }
  main_layout->addSpacing(40);
>>>>>>> 7f3bec03
  {
    QHBoxLayout *layout = new QHBoxLayout;
    time = new QLabel;
    time->setAlignment(Qt::AlignCenter);

    time_unit = new QLabel;
    time_unit->setAlignment(Qt::AlignCenter);

    layout->addWidget(time);
    layout->addWidget(time_unit);
<<<<<<< HEAD
    layout->addStretch();
    main_layout->addLayout(layout);
  }
  main_layout->addSpacing(30);
=======
    main_layout->addLayout(layout);
  }
  main_layout->addSpacing(40);
>>>>>>> 7f3bec03
  {
    QHBoxLayout *layout = new QHBoxLayout;
    distance = new QLabel;
    distance->setAlignment(Qt::AlignCenter);
    distance->setStyleSheet("font-weight:600");

    distance_unit = new QLabel;
    distance_unit->setAlignment(Qt::AlignCenter);

    layout->addWidget(distance);
    layout->addWidget(distance_unit);
<<<<<<< HEAD
    layout->addStretch();
=======
>>>>>>> 7f3bec03
    main_layout->addLayout(layout);
  }

  setStyleSheet(R"(
    * {
      color: white;
      font-family: "Inter";
      font-size: 70px;
    }
  )");

  QPalette pal = palette();
  pal.setColor(QPalette::Background, QColor(0, 0, 0, 150));
  setAutoFillBackground(true);
  setPalette(pal);
}


void MapETA::updateETA(float s, float s_typical, float d) {
  setVisible(true);

  // ETA
  auto eta_time = QDateTime::currentDateTime().addSecs(s).time();
  if (params.getBool("NavSettingTime24h")) {
    eta->setText(eta_time.toString("HH:mm"));
    eta_unit->setText("eta");
  } else {
    auto t = eta_time.toString("h:mm a").split(' ');
    eta->setText(t[0]);
    eta_unit->setText(t[1]);
  }

  // Remaining time
  if (s < 3600) {
    time->setText(QString::number(int(s / 60)));
    time_unit->setText("min");
  } else {
    int hours = int(s) / 3600;
    time->setText(QString::number(hours) + ":" + QString::number(int((s - hours * 3600) / 60)).rightJustified(2, '0'));
    time_unit->setText("hr");
  }

  QString color;
  if (s / s_typical > 1.5) {
    color = "#DA3025";
  } else if (s / s_typical > 1.2) {
    color = "#DAA725";
  } else {
    color = "#25DA6E";
  }

  time->setStyleSheet(QString(R"(color: %1; font-weight:600;)").arg(color));
  time_unit->setStyleSheet(QString(R"(color: %1;)").arg(color));

  // Distance
  QString distance_str;
  float num = 0;
  if (QUIState::ui_state.scene.is_metric) {
    num = d / 1000.0;
    distance_unit->setText("km");
  } else {
    num = d * METER_2_MILE;
    distance_unit->setText("mi");
  }

  distance_str.setNum(num, 'f', num < 100 ? 1 : 0);
  distance->setText(distance_str);

  adjustSize();

  // Rounded corners
  const int radius = 25;
  const auto r = rect();

  // Top corners rounded
  QPainterPath path;
  path.setFillRule(Qt::WindingFill);
  path.addRoundedRect(r, radius, radius);

  // Bottom corners not rounded
  path.addRect(r.marginsRemoved(QMargins(0, radius, 0, 0)));

  // Set clipping mask
  QRegion mask = QRegion(path.simplified().toFillPolygon().toPolygon());
  setMask(mask);

  // Center
  move(static_cast<QWidget*>(parent())->width() / 2 - width() / 2, 1080 - height());
}<|MERGE_RESOLUTION|>--- conflicted
+++ resolved
@@ -649,11 +649,7 @@
 
 MapETA::MapETA(QWidget * parent) : QWidget(parent) {
   QHBoxLayout *main_layout = new QHBoxLayout(this);
-<<<<<<< HEAD
-  main_layout->setContentsMargins(20, 25, 20, 25);
-=======
   main_layout->setContentsMargins(40, 25, 40, 25);
->>>>>>> 7f3bec03
 
   {
     QHBoxLayout *layout = new QHBoxLayout;
@@ -666,16 +662,9 @@
 
     layout->addWidget(eta);
     layout->addWidget(eta_unit);
-<<<<<<< HEAD
-    layout->addStretch();
     main_layout->addLayout(layout);
   }
-  main_layout->addSpacing(30);
-=======
-    main_layout->addLayout(layout);
-  }
   main_layout->addSpacing(40);
->>>>>>> 7f3bec03
   {
     QHBoxLayout *layout = new QHBoxLayout;
     time = new QLabel;
@@ -686,16 +675,9 @@
 
     layout->addWidget(time);
     layout->addWidget(time_unit);
-<<<<<<< HEAD
-    layout->addStretch();
     main_layout->addLayout(layout);
   }
-  main_layout->addSpacing(30);
-=======
-    main_layout->addLayout(layout);
-  }
   main_layout->addSpacing(40);
->>>>>>> 7f3bec03
   {
     QHBoxLayout *layout = new QHBoxLayout;
     distance = new QLabel;
@@ -707,10 +689,6 @@
 
     layout->addWidget(distance);
     layout->addWidget(distance_unit);
-<<<<<<< HEAD
-    layout->addStretch();
-=======
->>>>>>> 7f3bec03
     main_layout->addLayout(layout);
   }
 
